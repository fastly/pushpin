/*
 * Copyright (C) 2012-2023 Fanout, Inc.
 * Copyright (C) 2023-2024 Fastly, Inc.
 *
 * This file is part of Pushpin.
 *
 * $FANOUT_BEGIN_LICENSE:APACHE2$
 *
 * Licensed under the Apache License, Version 2.0 (the "License");
 * you may not use this file except in compliance with the License.
 * You may obtain a copy of the License at
 *
 *     http://www.apache.org/licenses/LICENSE-2.0
 *
 * Unless required by applicable law or agreed to in writing, software
 * distributed under the License is distributed on an "AS IS" BASIS,
 * WITHOUT WARRANTIES OR CONDITIONS OF ANY KIND, either express or implied.
 * See the License for the specific language governing permissions and
 * limitations under the License.
 *
 * $FANOUT_END_LICENSE$
 */

#include "engine.h"

#include <assert.h>
#include "qzmqsocket.h"
#include "qzmqvalve.h"
#include "qzmqreqmessage.h"
#include "tnetstring.h"
#include "packet/httpresponsedata.h"
#include "packet/retryrequestpacket.h"
#include "packet/statspacket.h"
#include "packet/zrpcrequestpacket.h"
#include "rtimer.h"
#include "log.h"
#include "inspectdata.h"
#include "zhttpmanager.h"
#include "zhttprequest.h"
#include "zwebsocket.h"
#include "websocketoverhttp.h"
#include "domainmap.h"
#include "zroutes.h"
#include "zrpcmanager.h"
#include "zrpcrequest.h"
#include "zrpcchecker.h"
#include "wscontrolmanager.h"
#include "requestsession.h"
#include "proxysession.h"
#include "wsproxysession.h"
#include "statsmanager.h"
#include "connectionmanager.h"
#include "zutil.h"
#include "sockjsmanager.h"
#include "sockjssession.h"
#include "updater.h"
#include "logutil.h"

#define DEFAULT_HWM 1000

<<<<<<< HEAD
struct RequestSessionConnections {
	Connection inspectedConnection;
	Connection inspectErrorConnection;
	Connection finishedConnection;
	Connection finishedByAcceptConnection;
};

=======
>>>>>>> 28e2f691
class Engine::Private : public QObject
{
	Q_OBJECT

public:
	class ProxyItem
	{
	public:
		bool shared;
		QByteArray key;
		ProxySession *ps;

		ProxyItem() :
			shared(false),
			ps(0)
		{
		}
	};

	class WsProxyItem
	{
	public:
		WsProxySession *ps;

		WsProxyItem() :
			ps(0)
		{
		}
	};

	struct RequestSessionConnections {
		Connection inspectedConnection;
		Connection inspectErrorConnection;
		Connection finishedByAcceptConnection;
	};

	struct ProxySessionConnections {
		Connection addNotAllowedConnection;
		Connection finishedConnection;
		Connection reqSessionDestroyedConnection;
	};

	Engine *q;
	bool destroying;
	Configuration config;
	ZhttpManager *zhttpIn;
	ZhttpManager *intZhttpIn;
	ZRoutes *zroutes;
	ZrpcManager *inspect;
	WsControlManager *wsControl;
	DomainMap *domainMap;
	ZrpcChecker *inspectChecker;
	StatsManager *stats;
	ZrpcManager *command;
	ZrpcManager *accept;
	QZmq::Socket *handler_retry_in_sock;
	QZmq::Valve *handler_retry_in_valve;
	QSet<RequestSession*> requestSessions;
	QHash<QByteArray, ProxyItem*> proxyItemsByKey;
	QHash<ProxySession*, ProxyItem*> proxyItemsBySession;
	QHash<WsProxySession*, WsProxyItem*> wsProxyItemsBySession;
	SockJsManager *sockJsManager;
	ConnectionManager connectionManager;
	Updater *updater;
	LogUtil::Config logConfig;
	Connection changedConnection;
	Connection cmdReqReadyConnection;
	Connection sessionReadyConnection;
	Connection requestReadyConnection;
	Connection socketReadyConnection;
	Connection iRequestReadyConnection;
	map<RequestSession*, RequestSessionConnections> reqSessionConnectionMap;
	map<ProxySession*, ProxySessionConnections> proxySessionConnectionMap;
	Connection connMaxConnection;
	Connection rrConnection;
	
	Private(Engine *_q) :
		QObject(_q),
		q(_q),
		destroying(false),
		zhttpIn(0),
		intZhttpIn(0),
		zroutes(0),
		inspect(0),
		wsControl(0),
		domainMap(0),
		inspectChecker(0),
		stats(0),
		command(0),
		accept(0),
		handler_retry_in_sock(0),
		handler_retry_in_valve(0),
		sockJsManager(0),
		updater(0)
	{
	}

	~Private()
	{
		destroying = true;

		// need to delete all objects that may have outgoing connections before zroutes

		delete updater;

		QHashIterator<ProxySession*, ProxyItem*> it(proxyItemsBySession);
		while(it.hasNext())
		{
			it.next();
			delete it.key();
			delete it.value();
		}

		proxyItemsBySession.clear();
		proxyItemsByKey.clear();

		QHashIterator<WsProxySession*, WsProxyItem*> wit(wsProxyItemsBySession);
		while(wit.hasNext())
		{
			wit.next();
			delete wit.key();
			delete wit.value();
		}

		wsProxyItemsBySession.clear();

		foreach(RequestSession *rs, requestSessions)
			delete rs;
		requestSessions.clear();

		WebSocketOverHttp::clearDisconnectManager();

		// need to make sure this is deleted before inspect manager
		delete inspectChecker;
		inspectChecker = 0;
	}

	bool start(const Configuration &_config)
	{
		config = _config;

		// up to 10 timers per connection
		RTimer::init(config.connectionsMax * 10);

		logConfig.fromAddress = config.logFrom;
		logConfig.userAgent = config.logUserAgent;

		WebSocketOverHttp::setMaxManagedDisconnects(config.maxWorkers);

		if(!config.routeLines.isEmpty())
		{
			domainMap = new DomainMap(this);
			foreach(const QString &line, config.routeLines)
				domainMap->addRouteLine(line);
		}
		else
			domainMap = new DomainMap(config.routesFile, this);

		changedConnection = domainMap->changed.connect(boost::bind(&Private::domainMap_changed, this));

		zhttpIn = new ZhttpManager(this);
		requestReadyConnection = zhttpIn->requestReady.connect(boost::bind(&Private::zhttpIn_requestReady, this));
		socketReadyConnection = zhttpIn->socketReady.connect(boost::bind(&Private::zhttpIn_socketReady, this));

		zhttpIn->setInstanceId(config.clientId);
		zhttpIn->setServerInSpecs(config.serverInSpecs);
		zhttpIn->setServerInStreamSpecs(config.serverInStreamSpecs);
		zhttpIn->setServerOutSpecs(config.serverOutSpecs);

		if(!config.intServerInSpecs.isEmpty() && !config.intServerInStreamSpecs.isEmpty() && !config.intServerOutSpecs.isEmpty())
		{
			intZhttpIn = new ZhttpManager(this);
			intZhttpIn->setBind(true);
			intZhttpIn->setIpcFileMode(config.ipcFileMode);
			iRequestReadyConnection = intZhttpIn->requestReady.connect(boost::bind(&Private::intZhttpIn_requestReady, this));

			intZhttpIn->setInstanceId(config.clientId);
			intZhttpIn->setServerInSpecs(config.intServerInSpecs);
			intZhttpIn->setServerInStreamSpecs(config.intServerInStreamSpecs);
			intZhttpIn->setServerOutSpecs(config.intServerOutSpecs);
		}

		zroutes = new ZRoutes(this);
		zroutes->setInstanceId(config.clientId);
		zroutes->setDefaultOutSpecs(config.clientOutSpecs);
		zroutes->setDefaultOutStreamSpecs(config.clientOutStreamSpecs);
		zroutes->setDefaultInSpecs(config.clientInSpecs);

		sockJsManager = new SockJsManager(config.sockJsUrl, this);
		sessionReadyConnection = sockJsManager->sessionReady.connect(boost::bind(&Private::sockjs_sessionReady, this));

		if(!config.inspectSpec.isEmpty())
		{
			inspect = new ZrpcManager(this);
			inspect->setBind(true);
			inspect->setIpcFileMode(config.ipcFileMode);
			if(!inspect->setClientSpecs(QStringList() << config.inspectSpec))
			{
				// zrpcmanager logs error
				return false;
			}

			inspect->setTimeout(config.inspectTimeout);

			inspectChecker = new ZrpcChecker(this);
		}

		if(!config.acceptSpec.isEmpty())
		{
			accept = new ZrpcManager(this);
			accept->setInstanceId(config.clientId);
			accept->setBind(true);
			accept->setIpcFileMode(config.ipcFileMode);
			if(!accept->setClientSpecs(QStringList() << config.acceptSpec))
			{
				// zrpcmanager logs error
				return false;
			}

			// there's no acceptTimeout config option so we'll reuse inspectTimeout
			accept->setTimeout(config.inspectTimeout);
		}

		if(!config.retryInSpec.isEmpty())
		{
			handler_retry_in_sock = new QZmq::Socket(QZmq::Socket::Router, this);

			handler_retry_in_sock->setIdentity(config.clientId);
			handler_retry_in_sock->setHwm(DEFAULT_HWM);

			QString errorMessage;
			if(!ZUtil::setupSocket(handler_retry_in_sock, config.retryInSpec, true, config.ipcFileMode, &errorMessage))
			{
				log_error("%s", qPrintable(errorMessage));
				return false;
			}

			handler_retry_in_valve = new QZmq::Valve(handler_retry_in_sock, this);
			rrConnection = handler_retry_in_valve->readyRead.connect(boost::bind(&Private::handler_retry_in_readyRead, this, boost::placeholders::_1));
		}

		if(handler_retry_in_valve)
			handler_retry_in_valve->open();

		if(!config.wsControlInitSpecs.isEmpty() && !config.wsControlStreamSpecs.isEmpty())
		{
			wsControl = new WsControlManager(this);

			wsControl->setIdentity(config.clientId);
			wsControl->setIpcFileMode(config.ipcFileMode);

			if(!wsControl->setInitSpecs(config.wsControlInitSpecs))
			{
				log_error("unable to bind to handler_ws_control_init_specs: %s", qPrintable(config.wsControlInitSpecs.join(", ")));
				return false;
			}

			if(!wsControl->setStreamSpecs(config.wsControlStreamSpecs))
			{
				log_error("unable to bind to handler_ws_control_stream_specs: %s", qPrintable(config.wsControlStreamSpecs.join(", ")));
				return false;
			}
		}

		if(!config.statsSpec.isEmpty() || !config.prometheusPort.isEmpty())
		{
			stats = new StatsManager(config.connectionsMax, 0, this);

			connMaxConnection = stats->connMax.connect(boost::bind(&Private::stats_connMax, this, boost::placeholders::_1));

			stats->setInstanceId(config.clientId);
			stats->setIpcFileMode(config.ipcFileMode);
			stats->setConnectionSendEnabled(config.statsConnectionSend);
			stats->setConnectionsMaxSendEnabled(!config.statsConnectionSend);
			stats->setConnectionTtl(config.statsConnectionTtl);
			stats->setConnectionsMaxTtl(config.statsConnectionsMaxTtl);
			stats->setReportInterval(config.statsReportInterval);

			if(!config.statsSpec.isEmpty())
			{
				if(!stats->setSpec(config.statsSpec))
				{
					// statsmanager logs error
					return false;
				}
			}

			if(!config.prometheusPort.isEmpty())
			{
				stats->setPrometheusPrefix(config.prometheusPrefix);

				if(!stats->setPrometheusPort(config.prometheusPort))
				{
					log_error("unable to bind to prometheus port: %s", qPrintable(config.prometheusPort));
					return false;
				}
			}
		}

		if(!config.commandSpec.isEmpty())
		{
			command = new ZrpcManager(this);
			command->setBind(true);
			command->setIpcFileMode(config.ipcFileMode);
			cmdReqReadyConnection = command->requestReady.connect(boost::bind(&Private::command_requestReady, this));

			if(!command->setServerSpecs(QStringList() << config.commandSpec))
			{
				// zrpcmanager logs error
				return false;
			}
		}

		if(!config.appVersion.isEmpty() && (config.updatesCheck == "check" || config.updatesCheck == "report"))
		{
			updater = new Updater(config.updatesCheck == "report" ? Updater::ReportMode : Updater::CheckMode, config.quietCheck, config.appVersion, config.organizationName, zroutes->defaultManager(), this);
		}

		// init zroutes
		domainMap_changed();

		return true;
	}

	void reload()
	{
		domainMap->reload();
	}

	void doProxy(RequestSession *rs, const InspectData *idata = 0)
	{
		DomainMap::Entry route = rs->route();

		// we'll always have a route
		assert(!route.isNull());

		bool sharable = (idata && !idata->sharingKey.isEmpty() && rs->haveCompleteRequestBody());

		ProxySession *ps = 0;
		if(sharable)
		{
			log_debug("need to proxy with sharing key: %s", idata->sharingKey.data());

			ProxyItem *i = proxyItemsByKey.value(idata->sharingKey);
			if(i)
				ps = i->ps;
		}

		if(!ps)
		{
			log_debug("creating proxysession for id=%s", rs->rid().second.data());

			ps = new ProxySession(zroutes, accept, logConfig, stats);
			// TODO: use callbacks for performance
			proxySessionConnectionMap[ps] = {
				ps->addNotAllowed.connect(boost::bind(&Private::ps_addNotAllowed, this, ps)),
				ps->finished.connect(boost::bind(&Private::ps_finished, this, ps)),
				ps->requestSessionDestroyed.connect(boost::bind(&Private::ps_requestSessionDestroyed, this, boost::placeholders::_1, boost::placeholders::_2))
			};

			ps->setRoute(route);
			ps->setDefaultSigKey(config.sigIss, config.sigKey);
			ps->setAcceptXForwardedProtocol(config.acceptXForwardedProto);
			ps->setUseXForwardedProtocol(config.setXForwardedProto, config.setXForwardedProtocol);
			ps->setXffRules(config.xffUntrustedRule, config.xffTrustedRule);
			ps->setOrigHeadersNeedMark(config.origHeadersNeedMark);
			ps->setAcceptPushpinRoute(config.acceptPushpinRoute);
			ps->setCdnLoop(config.cdnLoop);
			ps->setProxyInitialResponseEnabled(true);

			if(idata)
				ps->setInspectData(*idata);

			ProxyItem *i = new ProxyItem;
			i->ps = ps;
			proxyItemsBySession.insert(i->ps, i);

			if(sharable)
			{
				i->shared = true;
				i->key = idata->sharingKey;
				proxyItemsByKey.insert(i->key, i);
			}
		}
		else
			log_debug("reusing proxysession");

		// proxysession will take it from here
		// TODO: use callbacks for performance
		rs->disconnect(this);

		ps->add(rs);
	}

	void doProxySocket(WebSocket *sock, const DomainMap::Entry &route)
	{
		QByteArray cid = connectionManager.addConnection(sock);

		WsProxySession *ps = new WsProxySession(zroutes, &connectionManager, logConfig, stats, wsControl);
		ps->finishedByPassthroughCallback().add(Private::wsps_finishedByPassthrough_cb, this);

		connectionManager.setProxyForConnection(sock, ps);

		ps->setDebugEnabled(config.debug || route.debug);
		ps->setDefaultSigKey(config.sigIss, config.sigKey);
		ps->setDefaultUpstreamKey(config.upstreamKey);
		ps->setAcceptXForwardedProtocol(config.acceptXForwardedProto);
		ps->setUseXForwardedProtocol(config.setXForwardedProto, config.setXForwardedProtocol);
		ps->setXffRules(config.xffUntrustedRule, config.xffTrustedRule);
		ps->setOrigHeadersNeedMark(config.origHeadersNeedMark);
		ps->setAcceptPushpinRoute(config.acceptPushpinRoute);
		ps->setCdnLoop(config.cdnLoop);

		WsProxyItem *i = new WsProxyItem;
		i->ps = ps;
		wsProxyItemsBySession.insert(i->ps, i);

		// after this call, ps->logicalClientAddress() will be valid
		ps->start(sock, cid, route);

		if(stats)
		{
			stats->addConnection(cid, ps->statsRoute(), StatsManager::WebSocket, ps->logicalClientAddress(), sock->requestUri().scheme() == "wss", false);
			stats->addActivity(ps->statsRoute());
			stats->addRequestsReceived(1);
		}
	}

	bool canTake()
	{
		// don't accept new connections during shutdown
		if(destroying)
			return false;

		// don't accept new connections if we're servicing maximum
		int curWorkers = requestSessions.count() + wsProxyItemsBySession.count();
		if(config.maxWorkers != -1 && curWorkers >= config.maxWorkers)
			return false;

		return true;
	}

	bool isXForwardedProtocolTls(const HttpHeaders &headers)
	{
		QByteArray xfp = headers.get("X-Forwarded-Proto");
		if(xfp.isEmpty())
			xfp = headers.get("X-Forwarded-Protocol");
		return (!xfp.isEmpty() && (xfp == "https" || xfp == "wss"));
	}

	void tryTakeRequest()
	{
		if(!canTake())
			return;

		// prioritize external requests over internal requests

		ZhttpRequest *req = zhttpIn->takeNextRequest();
		if(!req)
		{
			if(intZhttpIn)
				req = intZhttpIn->takeNextRequest();

			if(!req)
				return;
		}

		QString routeId;
		bool preferInternal = false;
		bool autoShare = false;

		QVariant passthroughData = req->passthroughData();
		if(passthroughData.isValid())
		{
			// passthrough request, from handler

			const QVariantHash data = passthroughData.toHash();

			// there is always a route
			routeId = QString::fromUtf8(data["route"].toByteArray());

			if(data.contains("prefer-internal"))
				preferInternal = data["prefer-internal"].toBool();

			if(data.contains("auto-share"))
				autoShare = data["auto-share"].toBool();
		}
		else
		{
			// regular request

			if(config.acceptXForwardedProto && isXForwardedProtocolTls(req->requestHeaders()))
				req->setIsTls(true);

			if(config.acceptPushpinRoute)
				routeId = QString::fromUtf8(req->requestHeaders().get("Pushpin-Route"));
		}

		RequestSession *rs;
		if(passthroughData.isValid() && !preferInternal)
		{
			// passthrough request with preferInternal=false. in this case,
			// set up a direct route, using some settings from the original
			// route

			DomainMap::Entry originalRoute;
			if(!routeId.isEmpty() && !domainMap->isIdShared(routeId))
				originalRoute = domainMap->entry(routeId);

			const QVariantHash data = passthroughData.toHash();

			DomainMap::Entry route;

			// use sig settings from the original route, if available
			if(!originalRoute.isNull())
			{
				route.sigIss = originalRoute.sigIss;
				route.sigKey = originalRoute.sigKey;
			}

			DomainMap::Target target;
			QUrl uri = req->requestUri();
			bool isHttps = (uri.scheme() == "https");
			target.connectHost = uri.host();
			target.connectPort = uri.port(isHttps ? 443 : 80);
			target.ssl = isHttps;
			target.trusted = data["trusted"].toBool();

			route.targets += target;

			rs = new RequestSession(stats);
			rs->setRoute(route);
		}
		else
		{
			// regular request (with or without a route ID), or a passthrough
			// request with preferInternal=true. in that case, use domainmap
			// for lookup, with route ID if available

			rs = new RequestSession(domainMap, sockJsManager, inspect, inspectChecker, accept, stats);
			rs->setDebugEnabled(config.debug);
			rs->setAutoCrossOrigin(config.autoCrossOrigin);
			rs->setPrefetchSize(config.inspectPrefetch);
			rs->setDefaultUpstreamKey(config.upstreamKey);
			rs->setXffRules(config.xffUntrustedRule, config.xffTrustedRule);
			rs->setRouteId(routeId);
		}

		rs->setAutoShare(autoShare);

		// TODO: use callbacks for performance
		reqSessionConnectionMap[rs] = {
			rs->inspected.connect(boost::bind(&Private::rs_inspected, this, boost::placeholders::_1, rs)),
			rs->inspectError.connect(boost::bind(&Private::rs_inspectError, this, rs)),
			rs->finished.connect(boost::bind(&Private::rs_finished, this, rs)),
			rs->finishedByAccept.connect(boost::bind(&Private::rs_finishedByAccept, this, rs))
		};

		requestSessions += rs;

		rs->start(req);
	}

	void tryTakeSocket()
	{
		if(!canTake())
			return;

		ZWebSocket *sock = zhttpIn->takeNextSocket();
		if(!sock)
			return;

		if(config.acceptXForwardedProto && isXForwardedProtocolTls(sock->requestHeaders()))
			sock->setIsTls(true);

		QUrl requestUri = sock->requestUri();

		log_debug("IN ws id=%s, %s", sock->rid().second.data(), requestUri.toEncoded().data());

		bool isSecure = (requestUri.scheme() == "wss");
		QString host = requestUri.host();

		QByteArray encPath = requestUri.path(QUrl::FullyEncoded).toUtf8();

		QString routeId;

		if(config.acceptPushpinRoute)
			routeId = QString::fromUtf8(sock->requestHeaders().get("Pushpin-Route"));

		// look up the route
		DomainMap::Entry route;
		if(!routeId.isEmpty() && !domainMap->isIdShared(routeId))
			route = domainMap->entry(routeId);
		else
			route = domainMap->entry(DomainMap::WebSocket, isSecure, host, encPath);

		// before we do anything else, see if this is a sockjs request
		if(!route.isNull() && !route.sockJsPath.isEmpty() && encPath.startsWith(route.sockJsPath))
		{
			sockJsManager->giveSocket(sock, route.sockJsPath.length(), route.sockJsAsPath, route);
			return;
		}

		log_debug("creating wsproxysession for zws id=%s", sock->rid().second.data());
		doProxySocket(sock, route);
	}

	void tryTakeSockJsSession()
	{
		if(!canTake())
			return;

		SockJsSession *sock = sockJsManager->takeNext();
		if(!sock)
			return;

		log_debug("IN sockjs obj=%p %s", sock, sock->requestUri().toEncoded().data());

		log_debug("creating wsproxysession for sockjs=%p", sock);
		doProxySocket(sock, sock->route());
	}

	void tryTakeNext()
	{
		tryTakeRequest();
		tryTakeSocket();
		tryTakeSockJsSession();
	}

	void logFinished(RequestSession *rs, bool accepted = false)
	{
		HttpResponseData resp = rs->responseData();

		LogUtil::RequestData rd;

		DomainMap::Entry route = rs->route();

		// only log route id if explicitly set
		if(route.separateStats)
			rd.routeId = route.id;

		if(accepted)
		{
			rd.status = LogUtil::Accept;
		}
		else if(resp.code != -1)
		{
			rd.status = LogUtil::Response;
			rd.responseData = resp;
			rd.responseBodySize = rs->responseBodySize();
		}
		else
		{
			rd.status = LogUtil::Error;
		}

		rd.requestData = rs->requestData();

		rd.fromAddress = rs->logicalPeerAddress();

		LogUtil::logRequest(LOG_LEVEL_INFO, rd, logConfig);
	}

private:
	void zhttpIn_requestReady()
	{
		tryTakeNext();
	}

	void zhttpIn_socketReady()
	{
		tryTakeNext();
	}

	void intZhttpIn_requestReady()
	{
		tryTakeNext();
	}

	void sockjs_sessionReady()
	{
		tryTakeNext();
	}

	void rs_inspectError(RequestSession *rs)
	{
		// default action is to proxy without sharing
		doProxy(rs);
	}

	void rs_inspected(const InspectData &idata, RequestSession *rs)
	{
		// if we get here, then the request must be proxied. if it was to be directly
		//   accepted, then finishedByAccept would have been emitted instead
		assert(idata.doProxy);

		doProxy(rs, &idata);
	}

	void rs_finished(RequestSession *rs)
	{
		if(!rs->isSockJs())
			logFinished(rs);

		requestSessions.remove(rs);
		reqSessionConnectionMap.erase(rs);
		delete rs;

		tryTakeNext();
	}

	void rs_finishedByAccept(RequestSession *rs)
	{
		logFinished(rs, true);

		requestSessions.remove(rs);
		reqSessionConnectionMap.erase(rs);
		delete rs;

		tryTakeNext();
	}

	void ps_addNotAllowed(ProxySession *ps)
	{
		ProxyItem *i = proxyItemsBySession.value(ps);
		assert(i);

		// no more sharing for this session
		if(i->shared)
		{
			i->shared = false;
			proxyItemsByKey.remove(i->key);
		}
	}

	void ps_finished(ProxySession *ps)
	{
		ProxyItem *i = proxyItemsBySession.value(ps);
		assert(i);

		proxySessionConnectionMap.erase(ps);
		
		if(i->shared)
			proxyItemsByKey.remove(i->key);
		proxyItemsBySession.remove(i->ps);
		delete i;
		delete ps;

		tryTakeNext();
	}

	void ps_requestSessionDestroyed(RequestSession *rs, bool accept)
	{
		requestSessions.remove(rs);

		rs->setAccepted(accept);

		tryTakeNext();
	}

	static void wsps_finishedByPassthrough_cb(void *data, std::tuple<WsProxySession *> value)
	{
		Q_UNUSED(value);

		Private *self = (Private *)data;

		self->wsps_finishedByPassthrough(std::get<0>(value));
	}

	void wsps_finishedByPassthrough(WsProxySession *ps)
	{
		WsProxyItem *i = wsProxyItemsBySession.value(ps);
		assert(i);

		if(stats)
			stats->removeConnection(ps->cid(), false);

		wsProxyItemsBySession.remove(i->ps);
		delete i;

		ps->finishedByPassthroughCallback().remove(this);
		ps->deleteLater();

		tryTakeNext();
	}

private:
	void handler_retry_in_readyRead(const QList<QByteArray> &message)
	{
		QZmq::ReqMessage req(message);

		if(req.content().count() != 1)
		{
			log_warning("retry: received message with parts != 1, skipping");
			return;
		}

		bool ok;
		QVariant data = TnetString::toVariant(req.content()[0], 0, &ok);
		if(!ok)
		{
			log_warning("retry: received message with invalid format (tnetstring parse failed), skipping");
			return;
		}

		if(log_outputLevel() >= LOG_LEVEL_DEBUG)
			log_debug("retry: IN %s", qPrintable(TnetString::variantToString(data, -1)));

		RetryRequestPacket p;
		if(!p.fromVariant(data))
		{
			log_warning("retry: received message with invalid format (parse failed), skipping");
			return;
		}

		log_debug("IN (retry) %s %s", qPrintable(p.requestData.method), p.requestData.uri.toEncoded().data());

		InspectData idata;
		if(p.haveInspectInfo)
		{
			idata.doProxy = p.inspectInfo.doProxy;
			idata.sharingKey = p.inspectInfo.sharingKey;
			idata.sid = p.inspectInfo.sid;
			idata.lastIds = p.inspectInfo.lastIds;
			idata.userData = p.inspectInfo.userData;
		}

		foreach(const RetryRequestPacket::Request &req, p.requests)
		{
			ZhttpRequest::ServerState ss;
			ss.rid = ZhttpRequest::Rid(req.rid.first, req.rid.second);
			ss.peerAddress = req.peerAddress;
			ss.requestMethod = p.requestData.method;
			ss.requestUri = p.requestData.uri;
			if(req.https)
				ss.requestUri.setScheme("https");
			ss.requestHeaders = p.requestData.headers;
			ss.requestBody = p.requestData.body;
			ss.inSeq = req.inSeq;
			ss.outSeq = req.outSeq;
			ss.outCredits = req.outCredits;
			ss.userData = req.userData;

			ZhttpRequest *zhttpRequest = zhttpIn->createRequestFromState(ss);

			RequestSession *rs = new RequestSession(domainMap, sockJsManager, inspect, inspectChecker, accept, stats);

			requestSessions += rs;

			rs->setDefaultUpstreamKey(config.upstreamKey);
			rs->setXffRules(config.xffUntrustedRule, config.xffTrustedRule);

			if(!p.route.isEmpty())
				rs->setRouteId(QString::fromUtf8(p.route));

			// note: if the routing table was changed, there's a chance the request
			//   might get a different route id this time around. this could confuse
			//   stats processors tracking route+connection mappings.
			rs->startRetry(zhttpRequest, req.debug, req.autoCrossOrigin, req.jsonpCallback, req.jsonpExtendedResponse, req.unreportedTime, p.retrySeq);

			doProxy(rs, p.haveInspectInfo ? &idata : 0);
		}
	}

	void stats_connMax(const StatsPacket &packet)
	{
		if(accept->canWriteImmediately())
		{
			ZrpcRequestPacket p;
			p.method = "conn-max";
			p.args["conn-max"] = QVariantList() << packet.toVariant();

			accept->write(p);
		}
	}

	void command_requestReady()
	{
		ZrpcRequest *req = command->takeNext();
		if(req->method() == "conncheck")
		{
			if(!stats)
			{
				req->respondError("service-unavailable");
				delete req;
				return;
			}

			QVariantHash args = req->args();
			if(!args.contains("ids") || args["ids"].type() != QVariant::List)
			{
				req->respondError("bad-format");
				delete req;
				return;
			}

			QVariantList vids = args["ids"].toList();

			bool ok = true;
			QList<QByteArray> ids;
			foreach(const QVariant &vid, vids)
			{
				if(vid.type() != QVariant::ByteArray)
				{
					ok = false;
					break;
				}

				ids += vid.toByteArray();
			}
			if(!ok)
			{
				req->respondError("bad-format");
				delete req;
				return;
			}

			QVariantList out;
			foreach(const QByteArray &id, ids)
			{
				if(stats->checkConnection(id))
					out += id;
			}

			req->respond(out);
		}
		else if(req->method() == "refresh")
		{
			QVariantHash args = req->args();
			if(!args.contains("cid") || args["cid"].type() != QVariant::ByteArray)
			{
				req->respondError("bad-format");
				delete req;
				return;
			}

			QByteArray cid = args["cid"].toByteArray();

			WsProxySession *ps = connectionManager.getProxyForConnection(cid);
			if(!ps)
			{
				req->respondError("item-not-found");
				delete req;
				return;
			}

			WebSocketOverHttp *woh = qobject_cast<WebSocketOverHttp*>(ps->outSocket());
			if(woh)
				woh->refresh();

			req->respond();
		}
		else if(req->method() == "report")
		{
			QVariantHash args = req->args();
			if(!args.contains("stats") || args["stats"].type() != QVariant::Hash)
			{
				req->respondError("bad-format");
				delete req;
				return;
			}

			QVariant data = args["stats"];

			StatsPacket p;
			if(!p.fromVariant("report", data))
			{
				req->respondError("bad-format");
				delete req;
				return;
			}

			if(!updater)
			{
				req->respondError("service-unavailable");
				delete req;
				return;
			}

			int connectionsMax = qMax(p.connectionsMax, 0);
			int connectionsMinutes = qMax(p.connectionsMinutes, 0);
			int messagesReceived = qMax(p.messagesReceived, 0);
			int messagesSent = qMax(p.messagesSent, 0);
			int httpResponseMessagesSent = qMax(p.httpResponseMessagesSent, 0);

			Updater::Report report;
			report.connectionsMax = connectionsMax;
			report.connectionsMinutes = connectionsMinutes;
			report.messagesReceived = messagesReceived;
			report.messagesSent = messagesSent;

			// fanout cloud style ops calculation
			report.ops = connectionsMinutes + messagesReceived + messagesSent - httpResponseMessagesSent;

			updater->setReport(report);

			req->respond();
		}
		else
		{
			req->respondError("method-not-found");
		}

		delete req;
	}

	void domainMap_changed()
	{
		// connect to new zhttp targets, disconnect from old
		zroutes->setup(domainMap->zhttpRoutes());
	}
};

Engine::Engine(QObject *parent) :
	QObject(parent)
{
	d = new Private(this);
}

Engine::~Engine()
{
	delete d;
}

StatsManager *Engine::statsManager() const
{
	return d->stats;
}

bool Engine::start(const Configuration &config)
{
	return d->start(config);
}

void Engine::reload()
{
	d->reload();
}

#include "engine.moc"<|MERGE_RESOLUTION|>--- conflicted
+++ resolved
@@ -58,16 +58,6 @@
 
 #define DEFAULT_HWM 1000
 
-<<<<<<< HEAD
-struct RequestSessionConnections {
-	Connection inspectedConnection;
-	Connection inspectErrorConnection;
-	Connection finishedConnection;
-	Connection finishedByAcceptConnection;
-};
-
-=======
->>>>>>> 28e2f691
 class Engine::Private : public QObject
 {
 	Q_OBJECT
