--- conflicted
+++ resolved
@@ -57,18 +57,6 @@
 #define MAX_INITIAL_BUFFER 100000
 #define MAX_STREAM_BUFFER 100000
 
-<<<<<<< HEAD
-struct RequestSessionConnections {
-	Connection bytesWrittenConnection;
-	Connection errorRespondingConnection;
-	Connection pausedConnection;
-	Connection finishedConnection;
-	Connection headerBytesSentConnection;
-	Connection bodyBytesSentConnection;
-};
-
-=======
->>>>>>> 28e2f691
 class ProxySession::Private : public QObject
 {
 	Q_OBJECT
@@ -120,6 +108,7 @@
 		Connection bytesWrittenConnection;
 		Connection errorRespondingConnection;
 		Connection pausedConnection;
+		Connection finishedConnection;
 		Connection headerBytesSentConnection;
 		Connection bodyBytesSentConnection;
 	};
