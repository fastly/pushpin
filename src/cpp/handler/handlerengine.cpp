/*
 * Copyright (C) 2015-2023 Fanout, Inc.
 * Copyright (C) 2023 Fastly, Inc.
 *
 * This file is part of Pushpin.
 *
 * $FANOUT_BEGIN_LICENSE:APACHE2$
 *
 * Licensed under the Apache License, Version 2.0 (the "License");
 * you may not use this file except in compliance with the License.
 * You may obtain a copy of the License at
 *
 *     http://www.apache.org/licenses/LICENSE-2.0
 *
 * Unless required by applicable law or agreed to in writing, software
 * distributed under the License is distributed on an "AS IS" BASIS,
 * WITHOUT WARRANTIES OR CONDITIONS OF ANY KIND, either express or implied.
 * See the License for the specific language governing permissions and
 * limitations under the License.
 *
 * $FANOUT_END_LICENSE$
 */

#include "handlerengine.h"

#include <assert.h>
#include <algorithm>
#include <QPointer>
#include <QTimer>
#include <QUrlQuery>
#include <QJsonDocument>
#include <QJsonObject>
#include <QJsonArray>
#include "qzmqsocket.h"
#include "qzmqvalve.h"
#include "tnetstring.h"
#include "rtimer.h"
#include "log.h"
#include "packet/httprequestdata.h"
#include "packet/httpresponsedata.h"
#include "packet/retryrequestpacket.h"
#include "packet/wscontrolpacket.h"
#include "packet/statspacket.h"
#include "inspectdata.h"
#include "zutil.h"
#include "zrpcmanager.h"
#include "zrpcrequest.h"
#include "zhttpmanager.h"
#include "zhttprequest.h"
#include "statsmanager.h"
#include "deferred.h"
#include "simplehttpserver.h"
#include "variantutil.h"
#include "detectrule.h"
#include "lastids.h"
#include "cidset.h"
#include "sessionrequest.h"
#include "requeststate.h"
#include "wscontrolmessage.h"
#include "publishformat.h"
#include "publishitem.h"
#include "jsonpointer.h"
#include "publishlastids.h"
#include "instruct.h"
#include "httpsession.h"
#include "wssession.h"
#include "controlrequest.h"
#include "conncheckworker.h"
#include "refreshworker.h"
#include "ratelimiter.h"
#include "httpsessionupdatemanager.h"
#include "sequencer.h"
#include "filterstack.h"

#define DEFAULT_HWM 101000
#define SUB_SNDHWM 0 // infinite
#define RETRY_WAIT_TIME 0
#define WSCONTROL_WAIT_TIME 0
#define STATE_RPC_TIMEOUT 1000
#define PROXY_RPC_TIMEOUT 10000
#define DEFAULT_WS_KEEPALIVE_TIMEOUT 55
#define DEFAULT_WS_SENDDELAYED_TIMEOUT 1
#define SUBSCRIBED_DELAY 1000

#define INSPECT_WORKERS_MAX 10
#define ACCEPT_WORKERS_MAX 10

using namespace VariantUtil;

static QList<PublishItem> parseItems(const QVariantList &vitems, bool *ok = 0, QString *errorMessage = 0)
{
	QList<PublishItem> out;

	foreach(const QVariant &vitem, vitems)
	{
		bool ok_;
		PublishItem item = PublishItem::fromVariant(vitem, QString(), &ok_, errorMessage);
		if(!ok_)
		{
			if(ok)
				*ok = false;
			return QList<PublishItem>();
		}

		out += item;
	}

	setSuccess(ok, errorMessage);
	return out;
}

class InspectWorker : public Deferred
{
	Q_OBJECT

public:
	ZrpcRequest *req;
	ZrpcManager *stateClient;
	bool shareAll;
	HttpRequestData requestData;
	bool truncated;
	bool autoShare;
	QString sid;
	LastIds lastIds;
	map<Deferred*, Connection> finishedConnection;

	InspectWorker(ZrpcRequest *_req, ZrpcManager *_stateClient, bool _shareAll, QObject *parent = 0) :
		Deferred(parent),
		req(_req),
		stateClient(_stateClient),
		shareAll(_shareAll),
		truncated(false),
		autoShare(false)
	{
		req->setParent(this);

		if(req->method() == "inspect")
		{
			QVariantHash args = req->args();

			if(!args.contains("method") || args["method"].type() != QVariant::ByteArray)
			{
				respondError("bad-request");
				return;
			}

			requestData.method = QString::fromLatin1(args["method"].toByteArray());

			if(!args.contains("uri") || args["uri"].type() != QVariant::ByteArray)
			{
				respondError("bad-request");
				return;
			}

			requestData.uri = QUrl(args["uri"].toString(), QUrl::StrictMode);
			if(!requestData.uri.isValid())
			{
				respondError("bad-request");
				return;
			}

			if(!args.contains("headers") || args["headers"].type() != QVariant::List)
			{
				respondError("bad-request");
				return;
			}

			foreach(const QVariant &vheader, args["headers"].toList())
			{
				if(vheader.type() != QVariant::List)
				{
					respondError("bad-request");
					return;
				}

				QVariantList vlist = vheader.toList();
				if(vlist.count() != 2 || vlist[0].type() != QVariant::ByteArray || vlist[1].type() != QVariant::ByteArray)
				{
					respondError("bad-request");
					return;
				}

				requestData.headers += HttpHeader(vlist[0].toByteArray(), vlist[1].toByteArray());
			}

			if(!args.contains("body") || args["body"].type() != QVariant::ByteArray)
			{
				respondError("bad-request");
				return;
			}

			requestData.body = args["body"].toByteArray();

			truncated = false;
			if(args.contains("truncated"))
			{
				if(args["truncated"].type() != QVariant::Bool)
				{
					respondError("bad-request");
					return;
				}

				truncated = args["truncated"].toBool();
			}

			bool getSession = false;
			if(args.contains("get-session"))
			{
				if(args["get-session"].type() != QVariant::Bool)
				{
					respondError("bad-request");
					return;
				}

				getSession = args["get-session"].toBool();
			}

			autoShare = false;
			if(args.contains("auto-share"))
			{
				if(args["auto-share"].type() != QVariant::Bool)
				{
					respondError("bad-request");
					return;
				}

				autoShare = args["auto-share"].toBool();
			}

			if(getSession && stateClient)
			{
				// determine session info
				Deferred *d = SessionRequest::detectRulesGet(stateClient, requestData.uri.host().toUtf8(), requestData.uri.path(QUrl::FullyEncoded).toUtf8(), this);
				finishedConnection[d] = d->finished.connect(boost::bind(&InspectWorker::sessionDetectRulesGet_finished, this, boost::placeholders::_1));
				return;
			}

			doFinish();
		}
		else
		{
			respondError("method-not-found");
		}
	}

private:
	void respondError(const QByteArray &condition)
	{
		req->respondError(condition);
		setFinished(true);
	}

	void doFinish()
	{
		QVariantHash result;
		result["no-proxy"] = false;

		if(autoShare && requestData.method == "GET")
		{
			// auto share matches requests based on URI path (not query) and
			//   Grip-Last headers. the reason the query part is not
			//   considered is because it may vary per client and Grip-Last
			//   supersedes whatever is in the query

			QUrl uri = requestData.uri;
			uri.setQuery(QString()); // remove the query part

			QList<QByteArray> gripLastHeaders = requestData.headers.getAll("Grip-Last");
			std::sort(gripLastHeaders.begin(), gripLastHeaders.end());

			QByteArray key = "auto|" + uri.toEncoded();

			foreach(const QByteArray &h, gripLastHeaders)
				key += '|' + h;

			result["sharing-key"] = key;
		}
		else if(shareAll)
			result["sharing-key"] = requestData.method.toLatin1() + '|' + requestData.uri.toEncoded();

		if(!sid.isEmpty())
		{
			result["sid"] = sid.toUtf8();

			if(!lastIds.isEmpty())
			{
				QVariantHash vlastIds;
				QHashIterator<QString, QString> it(lastIds);
				while(it.hasNext())
				{
					it.next();
					vlastIds.insert(it.key(), it.value().toUtf8());
				}

				result["last-ids"] = vlastIds;
			}
		}

		req->respond(result);
		setFinished(true);
	}

private:
	void sessionDetectRulesGet_finished(const DeferredResult &result)
	{
		if(result.success)
		{
			QList<DetectRule> rules = result.value.value<DetectRuleList>();
			log_debug("retrieved %d rules", rules.count());

			foreach(const DetectRule &rule, rules)
			{
				QByteArray jsonData;

				if(!rule.jsonParam.isEmpty())
				{
					QUrlQuery tmp(QString::fromUtf8(requestData.body));
					jsonData = tmp.queryItemValue(rule.jsonParam, QUrl::FullyDecoded).toUtf8();
				}
				else
				{
					jsonData = requestData.body;
				}

				QJsonParseError e;
				QJsonDocument doc = QJsonDocument::fromJson(jsonData, &e);
				if(e.error != QJsonParseError::NoError)
					continue;

				QVariant vdata;
				if(doc.isObject())
					vdata = doc.object().toVariantMap();
				else if(doc.isArray())
					vdata = doc.array().toVariantList();
				else
					continue;

				JsonPointer ptr = JsonPointer::resolve(&vdata, rule.sidPtr);
				if(!ptr.isNull() && ptr.exists())
				{
					bool ok;
					sid = getString(ptr.value(), &ok);
					if(!ok)
						continue;

					break;
				}
			}

			if(!sid.isEmpty())
			{
				Deferred *d = SessionRequest::getLastIds(stateClient, sid, this);
				finishedConnection[d] = d->finished.connect(boost::bind(&InspectWorker::sessionGetLastIds_finished, this, boost::placeholders::_1));
				return;
			}
		}
		else
		{
			// log error but keep going
			log_error("failed to detect session: condition=%d", result.value.toInt());
		}

		doFinish();
	}

private:
	void sessionGetLastIds_finished(const DeferredResult &result)
	{
		if(result.success)
		{
			lastIds = result.value.value<LastIds>();
		}
		else
		{
			QByteArray errorCondition = result.value.toByteArray();

			if(errorCondition != "item-not-found")
			{
				// log error but keep going
				log_error("failed to detect session: condition=%d", result.value.toInt());
			}
		}

		doFinish();
	}
};

class Subscription;

class CommonState
{
public:
	QHash<ZhttpRequest::Rid, HttpSession*> httpSessions;
	QHash<QString, WsSession*> wsSessions;
	QHash<QString, QSet<HttpSession*> > responseSessionsByChannel;
	QHash<QString, QSet<HttpSession*> > streamSessionsByChannel;
	QHash<QString, QSet<WsSession*> > wsSessionsByChannel;
	PublishLastIds publishLastIds;
	QHash<QString, Subscription*> subs;

	CommonState() :
		publishLastIds(1000000)
	{
	}
};

class AcceptWorker : public Deferred
{
	Q_OBJECT

public:
	ZrpcRequest *req;
	ZrpcManager *stateClient;
	CommonState *cs;
	ZhttpManager *zhttpIn;
	ZhttpManager *zhttpOut;
	StatsManager *stats;
	RateLimiter *updateLimiter;
	HttpSessionUpdateManager *httpSessionUpdateManager;
	QString route;
	QString statsRoute;
	QString channelPrefix;
	QStringList implicitChannels;
	bool trusted;
	QHash<ZhttpRequest::Rid, RequestState> requestStates;
	HttpRequestData requestData;
	HttpRequestData origRequestData;
	bool haveInspectInfo;
	InspectData inspectInfo;
	HttpResponseData responseData;
	bool responseSent;
	QString sid;
	LastIds lastIds;
	QList<HttpSession*> sessions;
	int connectionSubscriptionMax;
	QSet<QByteArray> needRemoveFromStats;
	map<Deferred*, Connection> finishedConnection;

	AcceptWorker(ZrpcRequest *_req, ZrpcManager *_stateClient, CommonState *_cs, ZhttpManager *_zhttpIn, ZhttpManager *_zhttpOut, StatsManager *_stats, RateLimiter *_updateLimiter, HttpSessionUpdateManager *_httpSessionUpdateManager, int _connectionSubscriptionMax, QObject *parent = 0) :
		Deferred(parent),
		req(_req),
		stateClient(_stateClient),
		cs(_cs),
		zhttpIn(_zhttpIn),
		zhttpOut(_zhttpOut),
		stats(_stats),
		updateLimiter(_updateLimiter),
		httpSessionUpdateManager(_httpSessionUpdateManager),
		trusted(false),
		haveInspectInfo(false),
		responseSent(false),
		connectionSubscriptionMax(_connectionSubscriptionMax)
	{
		req->setParent(this);
	}

	~AcceptWorker()
	{
		foreach(const QByteArray &cid, needRemoveFromStats)
			stats->removeConnection(cid, false);
	}

	// NOTE: to ensure sequential processing of conn-max packets, this
	// method must process any such packets contained within the accept
	// request before returning. the conn-max packets must not be processed
	// asynchronously
	void start()
	{
		QVariantHash args = req->args();

		// process conn-max packets before doing anything else
		if(args.contains("conn-max"))
		{
			if(args["conn-max"].type() != QVariant::List)
			{
				respondError("bad-request");
				return;
			}

			QVariantList packets = args["conn-max"].toList();

			foreach(const QVariant &data, packets)
			{
				StatsPacket p;
				if(!p.fromVariant("conn-max", data) || p.type != StatsPacket::ConnectionsMax)
				{
					respondError("bad-request");
					return;
				}

				stats->processExternalPacket(p, false);
			}
		}

		if(args.contains("route"))
		{
			if(args["route"].type() != QVariant::ByteArray)
			{
				respondError("bad-request");
				return;
			}

			route = QString::fromUtf8(args["route"].toByteArray());
		}

		if(args.contains("separate-stats"))
		{
			if(args["separate-stats"].type() != QVariant::Bool)
			{
				respondError("bad-request");
				return;
			}

			bool separateStats = args["separate-stats"].toBool();

			if(!route.isEmpty() && separateStats)
				statsRoute = route;
		}

		if(args.contains("channel-prefix"))
		{
			if(args["channel-prefix"].type() != QVariant::ByteArray)
			{
				respondError("bad-request");
				return;
			}

			channelPrefix = QString::fromUtf8(args["channel-prefix"].toByteArray());
		}

		if(args.contains("channels"))
		{
			if(args["channels"].type() != QVariant::List)
			{
				respondError("bad-request");
				return;
			}

			QVariantList vchannels = args["channels"].toList();
			foreach(const QVariant &v, vchannels)
			{
				if(v.type() != QVariant::ByteArray)
				{
					respondError("bad-request");
					return;
				}

				implicitChannels += QString::fromUtf8(v.toByteArray());
			}
		}

		if(args.contains("trusted"))
		{
			if(args["trusted"].type() != QVariant::Bool)
			{
				respondError("bad-request");
				return;
			}

			trusted = args["trusted"].toBool();
		}

		// parse requests

		if(!args.contains("requests") || args["requests"].type() != QVariant::List)
		{
			respondError("bad-request");
			return;
		}

		foreach(const QVariant &vr, args["requests"].toList())
		{
			RequestState rs = RequestState::fromVariant(vr);
			if(rs.rid.first.isEmpty())
			{
				respondError("bad-request");
				return;
			}

			requestStates.insert(rs.rid, rs);
		}

		// parse request-data

		requestData = parseRequestData(args, "request-data");
		if(requestData.method.isEmpty())
		{
			respondError("bad-request");
			return;
		}

		// parse orig-request-data

		origRequestData = parseRequestData(args, "orig-request-data");
		if(origRequestData.method.isEmpty())
		{
			respondError("bad-request");
			return;
		}

		// parse response

		if(!args.contains("response") || args["response"].type() != QVariant::Hash)
		{
			respondError("bad-request");
			return;
		}

		QVariantHash rd = args["response"].toHash();

		if(!rd.contains("code") || !rd["code"].canConvert(QVariant::Int))
		{
			respondError("bad-request");
			return;
		}

		responseData.code = rd["code"].toInt();

		if(!rd.contains("reason") || rd["reason"].type() != QVariant::ByteArray)
		{
			respondError("bad-request");
			return;
		}

		responseData.reason = rd["reason"].toByteArray();

		if(!rd.contains("headers") || rd["headers"].type() != QVariant::List)
		{
			respondError("bad-request");
			return;
		}

		foreach(const QVariant &vheader, rd["headers"].toList())
		{
			if(vheader.type() != QVariant::List)
			{
				respondError("bad-request");
				return;
			}

			QVariantList vlist = vheader.toList();
			if(vlist.count() != 2 || vlist[0].type() != QVariant::ByteArray || vlist[1].type() != QVariant::ByteArray)
			{
				respondError("bad-request");
				return;
			}

			responseData.headers += HttpHeader(vlist[0].toByteArray(), vlist[1].toByteArray());
		}

		if(!rd.contains("body") || rd["body"].type() != QVariant::ByteArray)
		{
			respondError("bad-request");
			return;
		}

		responseData.body = rd["body"].toByteArray();

		if(args.contains("inspect"))
		{
			if(args["inspect"].type() != QVariant::Hash)
			{
				respondError("bad-request");
				return;
			}

			QVariantHash vinspect = args["inspect"].toHash();

			if(!vinspect.contains("no-proxy") || vinspect["no-proxy"].type() != QVariant::Bool)
			{
				respondError("bad-request");
				return;
			}

			inspectInfo.doProxy = !vinspect["no-proxy"].toBool();

			inspectInfo.sharingKey.clear();
			if(vinspect.contains("sharing-key"))
			{
				if(vinspect["sharing-key"].type() != QVariant::ByteArray)
				{
					respondError("bad-request");
					return;
				}

				inspectInfo.sharingKey = vinspect["sharing-key"].toByteArray();
			}

			if(vinspect.contains("sid"))
			{
				if(vinspect["sid"].type() != QVariant::ByteArray)
				{
					respondError("bad-request");
					return;
				}

				inspectInfo.sid = vinspect["sid"].toByteArray();
			}

			if(vinspect.contains("last-ids"))
			{
				if(vinspect["last-ids"].type() != QVariant::Hash)
				{
					respondError("bad-request");
					return;
				}

				QVariantHash vlastIds = vinspect["last-ids"].toHash();
				QHashIterator<QString, QVariant> it(vlastIds);
				while(it.hasNext())
				{
					it.next();

					if(it.value().type() != QVariant::ByteArray)
					{
						respondError("bad-request");
						return;
					}

					QByteArray key = it.key().toUtf8();
					QByteArray val = it.value().toByteArray();
					inspectInfo.lastIds.insert(key, val);
				}
			}

			inspectInfo.userData = vinspect["user-data"];

			haveInspectInfo = true;
		}

		if(args.contains("response-sent"))
		{
			if(args["response-sent"].type() != QVariant::Bool)
			{
				respondError("bad-request");
				return;
			}

			responseSent = args["response-sent"].toBool();
		}

		bool useSession = false;
		if(args.contains("use-session"))
		{
			if(args["use-session"].type() != QVariant::Bool)
			{
				respondError("bad-request");
				return;
			}

			useSession = args["use-session"].toBool();
		}

		sid = QString::fromUtf8(responseData.headers.get("Grip-Session-Id"));

		QList<DetectRule> rules;
		QList<HttpHeaderParameters> ruleHeaders = responseData.headers.getAllAsParameters("Grip-Session-Detect", HttpHeaders::ParseAllParameters);
		foreach(const HttpHeaderParameters &params, ruleHeaders)
		{
			if(params.contains("path-prefix") && params.contains("sid-ptr"))
			{
				DetectRule rule;
				rule.domain = requestData.uri.host();
				rule.pathPrefix = params.get("path-prefix");
				rule.sidPtr = QString::fromUtf8(params.get("sid-ptr"));
				if(params.contains("json-param"))
					rule.jsonParam = QString::fromUtf8(params.get("json-param"));
				rules += rule;
			}
		}

		QList<HttpHeaderParameters> lastHeaders = responseData.headers.getAllAsParameters("Grip-Last");
		foreach(const HttpHeaderParameters &params, lastHeaders)
		{
			lastIds.insert(params[0].first, params.get("last-id"));
		}

		// we need to "atomically" process conn-max packets and add
		// connections to the stats manager. we do this by processing the
		// conn-max packets above and adding to the stats manager below,
		// without returning to the event loop in between
		foreach(const RequestState &rs, requestStates)
		{
			QByteArray cid = rs.rid.first + ':' + rs.rid.second;

			int reportOffset = stats->connectionSendEnabled() ? -1 : qMax(rs.unreportedTime, 0);

			needRemoveFromStats += cid;
			stats->addConnection(cid, statsRoute.toUtf8(), StatsManager::Http, rs.logicalPeerAddress, rs.isHttps, true, reportOffset);
		}

		if(useSession && stateClient)
		{
			if(!rules.isEmpty())
			{
				Deferred *d = SessionRequest::detectRulesSet(stateClient, rules, this);
				finishedConnection[d] = d->finished.connect(boost::bind(&AcceptWorker::sessionDetectRulesSet_finished, this, boost::placeholders::_1));
			}
			else
			{
				afterSetRules();
			}

			return;
		}

		afterSessionCalls();
	}

	QList<HttpSession*> takeSessions()
	{
		QList<HttpSession*> out = sessions;
		sessions.clear();

		foreach(HttpSession *hs, out)
			hs->setParent(0);

		return out;
	}

	Signal sessionsReady;
	boost::signals2::signal<void(const RetryRequestPacket&)> retryPacketReady;

private:
	static HttpRequestData parseRequestData(const QVariantHash &args, const QString &field)
	{
		if(!args.contains(field) || args[field].type() != QVariant::Hash)
			return HttpRequestData();

		QVariantHash rd = args[field].toHash();

		if(!rd.contains("method") || rd["method"].type() != QVariant::ByteArray)
			return HttpRequestData();

		HttpRequestData out;
		out.method = QString::fromLatin1(rd["method"].toByteArray());

		if(!rd.contains("uri") || rd["uri"].type() != QVariant::ByteArray)
			return HttpRequestData();

		out.uri = QUrl(rd["uri"].toString(), QUrl::StrictMode);
		if(!out.uri.isValid())
			return HttpRequestData();

		if(!rd.contains("headers") || rd["headers"].type() != QVariant::List)
			return HttpRequestData();

		foreach(const QVariant &vheader, rd["headers"].toList())
		{
			if(vheader.type() != QVariant::List)
				return HttpRequestData();

			QVariantList vlist = vheader.toList();
			if(vlist.count() != 2 || vlist[0].type() != QVariant::ByteArray || vlist[1].type() != QVariant::ByteArray)
				return HttpRequestData();

			out.headers += HttpHeader(vlist[0].toByteArray(), vlist[1].toByteArray());
		}

		if(!rd.contains("body") || rd["body"].type() != QVariant::ByteArray)
			return HttpRequestData();

		out.body = rd["body"].toByteArray();

		return out;
	}

	void respondError(const QByteArray &condition, const QVariant &result = QVariant())
	{
		req->respondError(condition, result);
		setFinished(true);
	}

	void afterSetRules()
	{
		if(!sid.isEmpty())
		{
			Deferred *d = SessionRequest::createOrUpdate(stateClient, sid, lastIds, this);
			finishedConnection[d] = d->finished.connect(boost::bind(&AcceptWorker::sessionCreateOrUpdate_finished, this, boost::placeholders::_1));
		}
		else
		{
			afterSessionCalls();
		}
	}

	void afterSessionCalls()
	{
		bool ok;
		QString errorMessage;
		Instruct instruct = Instruct::fromResponse(responseData, &ok, &errorMessage);
		if(!ok)
		{
			respondError("bad-format", errorMessage.toUtf8());
			return;
		}

		// don't relay these headers. their meaning is handled by
		//   zurl and they only apply to the outgoing hop.
		instruct.response.headers.removeAll("Connection");
		instruct.response.headers.removeAll("Keep-Alive");
		instruct.response.headers.removeAll("Content-Encoding");
		instruct.response.headers.removeAll("Transfer-Encoding");

		if(instruct.holdMode == Instruct::NoHold && instruct.nextLink.isEmpty())
		{
			QVariantHash result;

			if(!responseSent)
			{
				// apply ProxyContent filters of all channels
				QStringList allFilters;
				foreach(const Instruct::Channel &c, instruct.channels)
				{
					foreach(const QString &filter, c.filters)
					{
						if((Filter::targets(filter) & Filter::ProxyContent) && !allFilters.contains(filter))
							allFilters += filter;
					}
				}

				Filter::Context fc;
				fc.subscriptionMeta = instruct.meta;

				FilterStack fs(fc, allFilters);
				QByteArray body = fs.process(instruct.response.body);
				if(body.isNull())
				{
					req->respondError("bad-format", QString("filter error: %1").arg(fs.errorMessage()).toUtf8());

					setFinished(true);
					return;
				}

				instruct.response.headers.removeAll("Content-Length");

				QVariantHash vresponse;
				vresponse["code"] = instruct.response.code;
				vresponse["reason"] = instruct.response.reason;
				QVariantList vheaders;
				foreach(const HttpHeader &h, instruct.response.headers)
				{
					QVariantList vheader;
					vheader += h.first;
					vheader += h.second;
					vheaders += QVariant(vheader);
				}
				vresponse["headers"] = vheaders;
				vresponse["body"] = body;

				result["response"] = vresponse;
			}

			req->respond(result);

			setFinished(true);
			return;
		}

		QVariantHash result;
		result["accepted"] = true;
		req->respond(result);

		log_debug("accepting %d requests", requestStates.count());

		if(instruct.holdMode == Instruct::ResponseHold)
		{
			bool conflict = false;
			foreach(const Instruct::Channel &c, instruct.channels)
			{
				if(!c.prevId.isNull())
				{
					QString name = channelPrefix + c.name;

					QString lastId = cs->publishLastIds.value(name);
					if(!lastId.isNull() && lastId != c.prevId)
					{
						log_debug("last ID inconsistency (got=%s, expected=%s), retrying", qPrintable(c.prevId), qPrintable(lastId));
						cs->publishLastIds.remove(name);
						conflict = true;

						// NOTE: don't exit loop here. we want to clear
						//   the last ids of all conflicting channels
					}
				}
			}

			if(conflict)
			{
				RetryRequestPacket rp;

				foreach(const RequestState &rs, requestStates)
				{
					QByteArray cid = rs.rid.first + ':' + rs.rid.second;

					needRemoveFromStats.remove(cid);

					int unreportedTime = stats->removeConnection(cid, true);

					RetryRequestPacket::Request rpreq;
					rpreq.rid = rs.rid;
					rpreq.https = rs.isHttps;
					rpreq.peerAddress = rs.peerAddress;
					rpreq.debug = rs.debug;
					rpreq.autoCrossOrigin = rs.autoCrossOrigin;
					rpreq.jsonpCallback = rs.jsonpCallback;
					rpreq.jsonpExtendedResponse = rs.jsonpExtendedResponse;
					if(!stats->connectionSendEnabled())
						rpreq.unreportedTime = unreportedTime;
					rpreq.inSeq = rs.inSeq;
					rpreq.outSeq = rs.outSeq;
					rpreq.outCredits = rs.outCredits;
					rpreq.userData = rs.userData;

					rp.requests += rpreq;
				}

				rp.requestData = origRequestData;

				if(haveInspectInfo)
				{
					rp.haveInspectInfo = true;
					rp.inspectInfo.doProxy = inspectInfo.doProxy;
					rp.inspectInfo.sharingKey = inspectInfo.sharingKey;
					rp.inspectInfo.sid = inspectInfo.sid;
					rp.inspectInfo.lastIds = inspectInfo.lastIds;
					rp.inspectInfo.userData = inspectInfo.userData;
				}

				// if prev-id set on channels, set as inspect lastids so the proxy
				//   will pass as Grip-Last in the next request
				foreach(const Instruct::Channel &c, instruct.channels)
				{
					if(!c.prevId.isNull())
					{
						if(!rp.haveInspectInfo)
						{
							rp.haveInspectInfo = true;
							rp.inspectInfo.doProxy = true;
						}

						rp.inspectInfo.lastIds.insert(c.name.toUtf8(), c.prevId.toUtf8());
					}
				}

				rp.route = route.toUtf8();
				rp.retrySeq = stats->lastRetrySeq();

				emit retryPacketReady(rp);

				setFinished(true);
				return;
			}
		}

		foreach(const RequestState &rs, requestStates)
		{
			ZhttpRequest::Rid rid(rs.rid.first, rs.rid.second);

			if(zhttpIn->serverRequestByRid(rid))
			{
				log_error("received accept request for rid we already have (%s, %s), skipping", rid.first.data(), rid.second.data());
				continue;
			}

			ZhttpRequest::ServerState ss;
			ss.rid = ZhttpRequest::Rid(rs.rid.first, rs.rid.second);
			ss.peerAddress = rs.peerAddress;
			ss.requestMethod = requestData.method;
			ss.requestUri = requestData.uri;
			ss.requestUri.setScheme(rs.isHttps ? "https" : "http");
			ss.requestHeaders = requestData.headers;
			ss.requestBody = requestData.body;
			ss.responseCode = rs.responseCode;
			ss.inSeq = rs.inSeq;
			ss.outSeq = rs.outSeq;
			ss.outCredits = rs.outCredits;
			ss.userData = rs.userData;

			// take over responsibility for request
			ZhttpRequest *httpReq = zhttpIn->createRequestFromState(ss);

			QSet<QString> implicitChannelsSet;
			foreach(const QString &channel, implicitChannels)
				implicitChannelsSet += channel;

			HttpSession::AcceptData adata;
			adata.requestData = origRequestData;
			adata.logicalPeerAddress = rs.logicalPeerAddress;
			adata.debug = rs.debug;
			adata.isRetry = rs.isRetry;
			adata.autoCrossOrigin = rs.autoCrossOrigin;
			adata.jsonpCallback = rs.jsonpCallback;
			adata.jsonpExtendedResponse = rs.jsonpExtendedResponse;
			adata.unreportedTime = rs.unreportedTime;
			adata.route = route;
			adata.statsRoute = statsRoute;
			adata.channelPrefix = channelPrefix;
			adata.implicitChannels = implicitChannelsSet;
			adata.sid = sid;
			adata.responseSent = responseSent;
			adata.trusted = trusted;
			adata.haveInspectInfo = haveInspectInfo;
			adata.inspectInfo = inspectInfo;

			QByteArray cid = rid.first + ':' + rid.second;
			needRemoveFromStats.remove(cid);

			sessions += new HttpSession(httpReq, adata, instruct, zhttpOut, stats, updateLimiter, &cs->publishLastIds, httpSessionUpdateManager, connectionSubscriptionMax, this);
		}

		// engine should directly connect to this and register the holds
		//   immediately, to avoid a race with the lastId check
		emit sessionsReady();

		setFinished(true);
	}

private:
	void sessionDetectRulesSet_finished(const DeferredResult &result)
	{
		if(!result.success)
			log_error("couldn't store detection rules: condition=%d", result.value.toInt());

		afterSetRules();
	}

	void sessionCreateOrUpdate_finished(const DeferredResult &result)
	{
		if(!result.success)
			log_error("couldn't create/update session: condition=%d", result.value.toInt());

		afterSessionCalls();
	}
};

class Subscription : public QObject
{
	Q_OBJECT

public:
	Subscription(const QString &channel) :
		channel_(channel),
		timer_(0)
	{
	}

	~Subscription()
	{
		if(timer_)
		{
			timer_->stop();
			timer_->disconnect(this);
			timer_->setParent(0);
			timer_->deleteLater();
		}
	}

	const QString & channel() const
	{
		return channel_;
	}

	void start()
	{
		timer_ = new QTimer(this);
		connect(timer_, &QTimer::timeout, this, &Subscription::timer_timeout);
		timer_->setSingleShot(true);
		timer_->start(SUBSCRIBED_DELAY);
	}

	Signal subscribed;

private:
	QString channel_;
	QTimer *timer_;

private slots:
	void timer_timeout()
	{
		subscribed();
	}
};

class HandlerEngine::Private : public QObject
{
	Q_OBJECT

public:
	class PublishAction : public RateLimiter::Action
	{
	public:
		HandlerEngine::Private *ep;
		QPointer<QObject> target;
		PublishItem item;
		QList<QByteArray> exposeHeaders;

		PublishAction(HandlerEngine::Private *_ep, QObject *_target, const PublishItem &_item, const QList<QByteArray> &_exposeHeaders = QList<QByteArray>()) :
			ep(_ep),
			target(_target),
			item(_item),
			exposeHeaders(_exposeHeaders)
		{
		}

		virtual bool execute()
		{
			if(!target)
				return false;

			ep->publishSend(target, item, exposeHeaders);
			return true;
		}
	};

	HandlerEngine *q;
	Configuration config;
	ZhttpManager *zhttpIn;
	ZhttpManager *zhttpOut;
	ZrpcManager *inspectServer;
	ZrpcManager *acceptServer;
	ZrpcManager *stateClient;
	ZrpcManager *controlServer;
	ZrpcManager *proxyControlClient;
	QZmq::Socket *inPullSock;
	QZmq::Valve *inPullValve;
	QZmq::Socket *inSubSock;
	QZmq::Valve *inSubValve;
	QZmq::Socket *retrySock;
	QZmq::Socket *wsControlInSock;
	QZmq::Valve *wsControlInValve;
	QZmq::Socket *wsControlOutSock;
	QZmq::Socket *statsSock;
	QZmq::Socket *proxyStatsSock;
	QZmq::Valve *proxyStatsValve;
	SimpleHttpServer *controlHttpServer;
	StatsManager *stats;
	RateLimiter *publishLimiter;
	RateLimiter *updateLimiter;
	HttpSessionUpdateManager *httpSessionUpdateManager;
	Sequencer *sequencer;
	CommonState cs;
	QSet<InspectWorker*> inspectWorkers;
	QSet<AcceptWorker*> acceptWorkers;
	QSet<Deferred*> deferreds;
	Deferred *report;
	Connection inspectReqReadyConnection;
	Connection acceptReqReadyConnection;
	Connection controlReqReadyConnection;
	Connection controlServerConnection;
	Connection itemReadyConnection;
	map<Deferred*, Connection> finishedConnection;
	map<Subscription*, Connection> subscribedConnection;
	map<AcceptWorker*, Connection> retryPacketReadyConnection;
	map<AcceptWorker*, Connection> sessionsReadyConnection;
	Connection connectionsRefreshedConnection;
	Connection unsubscribedConnection;
	Connection reportedConnection;
<<<<<<< HEAD
	Connection sendConnection;
	Connection expConnection;
	Connection errorConnection;
=======
	Connection pullConnection;
	Connection controlValveConnection;
	Connection inSubValveConnection;
	Connection proxyStatConnection;
>>>>>>> b7f2c7fc

	Private(HandlerEngine *_q) :
		QObject(_q),
		q(_q),
		zhttpIn(0),
		zhttpOut(0),
		inspectServer(0),
		acceptServer(0),
		stateClient(0),
		controlServer(0),
		proxyControlClient(0),
		inPullSock(0),
		inPullValve(0),
		inSubSock(0),
		inSubValve(0),
		retrySock(0),
		wsControlInSock(0),
		wsControlInValve(0),
		wsControlOutSock(0),
		statsSock(0),
		proxyStatsSock(0),
		proxyStatsValve(0),
		controlHttpServer(0),
		stats(0),
		report(0)
	{
		qRegisterMetaType<DetectRuleList>();

		publishLimiter = new RateLimiter(this);
		updateLimiter = new RateLimiter(this);

		httpSessionUpdateManager = new HttpSessionUpdateManager(this);

		sequencer = new Sequencer(&cs.publishLastIds, this);
		itemReadyConnection = sequencer->itemReady.connect(boost::bind(&Private::sequencer_itemReady, this, boost::placeholders::_1));
	}

	~Private()
	{
		qDeleteAll(inspectWorkers);
		qDeleteAll(acceptWorkers);
		qDeleteAll(deferreds);
		qDeleteAll(cs.wsSessions);
		qDeleteAll(cs.httpSessions);
		qDeleteAll(cs.subs);
	}

	bool start(const Configuration &_config)
	{
		config = _config;

		// up to 10 timers per connection
		RTimer::init(config.connectionsMax * 10);

		publishLimiter->setRate(config.messageRate);
		publishLimiter->setHwm(config.messageHwm);

		updateLimiter->setRate(10);
		updateLimiter->setBatchWaitEnabled(true);

		sequencer->setWaitMax(config.messageWait);
		sequencer->setIdCacheTtl(config.idCacheTtl);

		zhttpIn = new ZhttpManager(this);
		zhttpIn->setInstanceId(config.instanceId);
		zhttpIn->setServerInStreamSpecs(config.serverInStreamSpecs);
		zhttpIn->setServerOutSpecs(config.serverOutSpecs);

		zhttpOut = new ZhttpManager(this);
		zhttpOut->setInstanceId(config.instanceId);
		zhttpOut->setClientOutSpecs(config.clientOutSpecs);
		zhttpOut->setClientOutStreamSpecs(config.clientOutStreamSpecs);
		zhttpOut->setClientInSpecs(config.clientInSpecs);

		log_info("zhttp in stream: %s", qPrintable(config.serverInStreamSpecs.join(", ")));
		log_info("zhttp out: %s", qPrintable(config.serverOutSpecs.join(", ")));

		if(!config.inspectSpec.isEmpty())
		{
			inspectServer = new ZrpcManager(this);
			inspectServer->setBind(false);
			inspectServer->setIpcFileMode(config.ipcFileMode);
			inspectReqReadyConnection = inspectServer->requestReady.connect(boost::bind(&Private::inspectServer_requestReady, this));

			if(!inspectServer->setServerSpecs(QStringList() << config.inspectSpec))
			{
				// zrpcmanager logs error
				return false;
			}

			log_info("inspect server: %s", qPrintable(config.inspectSpec));
		}

		if(!config.acceptSpecs.isEmpty())
		{
			acceptServer = new ZrpcManager(this);
			acceptServer->setBind(false);
			acceptServer->setIpcFileMode(config.ipcFileMode);
			acceptReqReadyConnection = acceptServer->requestReady.connect(boost::bind(&Private::acceptServer_requestReady, this));

			if(!acceptServer->setServerSpecs(config.acceptSpecs))
			{
				// zrpcmanager logs error
				return false;
			}

			log_info("accept server: %s", qPrintable(config.acceptSpecs.join(", ")));
		}

		if(!config.stateSpec.isEmpty())
		{
			stateClient = new ZrpcManager(this);
			stateClient->setBind(true);
			stateClient->setIpcFileMode(config.ipcFileMode);
			stateClient->setTimeout(STATE_RPC_TIMEOUT);

			if(!stateClient->setClientSpecs(QStringList() << config.stateSpec))
			{
				// zrpcmanager logs error
				return false;
			}

			log_info("state client: %s", qPrintable(config.stateSpec));
		}

		if(!config.commandSpec.isEmpty())
		{
			controlServer = new ZrpcManager(this);
			controlServer->setBind(true);
			controlServer->setIpcFileMode(config.ipcFileMode);
			controlReqReadyConnection = controlServer->requestReady.connect(boost::bind(&Private::controlServer_requestReady, this));

			if(!controlServer->setServerSpecs(QStringList() << config.commandSpec))
			{
				// zrpcmanager logs error
				return false;
			}

			log_info("control server: %s", qPrintable(config.commandSpec));
		}

		if(!config.pushInSpec.isEmpty())
		{
			inPullSock = new QZmq::Socket(QZmq::Socket::Pull, this);
			inPullSock->setHwm(DEFAULT_HWM);

			QString errorMessage;
			if(!ZUtil::setupSocket(inPullSock, config.pushInSpec, true, config.ipcFileMode, &errorMessage))
			{
					log_error("%s", qPrintable(errorMessage));
					return false;
			}

			inPullValve = new QZmq::Valve(inPullSock, this);
			pullConnection = inPullValve->readyRead.connect(boost::bind(&Private::inPull_readyRead, this, boost::placeholders::_1));

			log_info("in pull: %s", qPrintable(config.pushInSpec));
		}

		if(!config.pushInSubSpecs.isEmpty())
		{
			inSubSock = new QZmq::Socket(QZmq::Socket::Sub, this);
			inSubSock->setSendHwm(SUB_SNDHWM);
			inSubSock->setShutdownWaitTime(0);

			QString errorMessage;
			if(!ZUtil::setupSocket(inSubSock, config.pushInSubSpecs, !config.pushInSubConnect, config.ipcFileMode, &errorMessage))
			{
					log_error("%s", qPrintable(errorMessage));
					return false;
			}

			if(config.pushInSubConnect)
			{
				// some sane TCP keep-alive settings
				// idle=30, cnt=6, intvl=5
				inSubSock->setTcpKeepAliveEnabled(true);
				inSubSock->setTcpKeepAliveParameters(30, 6, 5);
			}

			inSubValve = new QZmq::Valve(inSubSock, this);
			inSubValveConnection = inSubValve->readyRead.connect(boost::bind(&Private::inSub_readyRead, this, boost::placeholders::_1));

			log_info("in sub: %s", qPrintable(config.pushInSubSpecs.join(", ")));
		}

		if(!config.retryOutSpec.isEmpty())
		{
			retrySock = new QZmq::Socket(QZmq::Socket::Push, this);
			retrySock->setHwm(DEFAULT_HWM);
			retrySock->setShutdownWaitTime(RETRY_WAIT_TIME);

			QString errorMessage;
			if(!ZUtil::setupSocket(retrySock, config.retryOutSpec, false, config.ipcFileMode, &errorMessage))
			{
					log_error("%s", qPrintable(errorMessage));
					return false;
			}

			log_info("retry: %s", qPrintable(config.retryOutSpec));
		}

		if(!config.wsControlInSpec.isEmpty() && !config.wsControlOutSpec.isEmpty())
		{
			wsControlInSock = new QZmq::Socket(QZmq::Socket::Pull, this);
			wsControlInSock->setHwm(DEFAULT_HWM);

			QString errorMessage;
			if(!ZUtil::setupSocket(wsControlInSock, config.wsControlInSpec, false, config.ipcFileMode, &errorMessage))
			{
					log_error("%s", qPrintable(errorMessage));
					return false;
			}

			wsControlInValve = new QZmq::Valve(wsControlInSock, this);
			controlValveConnection = wsControlInValve->readyRead.connect(boost::bind(&Private::wsControlIn_readyRead, this, boost::placeholders::_1));

			log_info("ws control in: %s", qPrintable(config.wsControlInSpec));

			wsControlOutSock = new QZmq::Socket(QZmq::Socket::Push, this);
			wsControlOutSock->setHwm(DEFAULT_HWM);
			wsControlOutSock->setShutdownWaitTime(WSCONTROL_WAIT_TIME);

			if(!ZUtil::setupSocket(wsControlOutSock, config.wsControlOutSpec, false, config.ipcFileMode, &errorMessage))
			{
					log_error("%s", qPrintable(errorMessage));
					return false;
			}

			log_info("ws control out: %s", qPrintable(config.wsControlOutSpec));
		}

		stats = new StatsManager(config.connectionsMax, config.connectionsMax * config.connectionSubscriptionMax, this);
		connectionsRefreshedConnection = stats->connectionsRefreshed.connect(boost::bind(&Private::stats_connectionsRefreshed, this, boost::placeholders::_1));
		unsubscribedConnection = stats->unsubscribed.connect(boost::bind(&Private::stats_unsubscribed, this, boost::placeholders::_1, boost::placeholders::_2));
		reportedConnection = stats->reported.connect(boost::bind(&Private::stats_reported, this, boost::placeholders::_1));

		stats->setConnectionSendEnabled(config.statsConnectionSend);
		stats->setConnectionTtl(config.statsConnectionTtl);
		stats->setSubscriptionTtl(config.statsSubscriptionTtl);
		stats->setSubscriptionLinger(config.subscriptionLinger);
		stats->setReportInterval(config.statsReportInterval);

		if(config.statsFormat == "json")
		{
			stats->setOutputFormat(StatsManager::JsonFormat);
		}
		else
		{
			stats->setOutputFormat(StatsManager::TnetStringFormat);
		}

		if(!config.statsSpec.isEmpty())
		{
			stats->setInstanceId(config.instanceId);
			stats->setIpcFileMode(config.ipcFileMode);

			if(!stats->setSpec(config.statsSpec))
			{
				// statsmanager logs error
				return false;
			}

			log_info("stats: %s", qPrintable(config.statsSpec));
		}

		if(!config.prometheusPort.isEmpty())
		{
			stats->setPrometheusPrefix(config.prometheusPrefix);

			if(!stats->setPrometheusPort(config.prometheusPort))
			{
				log_error("unable to bind to prometheus port: %s", qPrintable(config.prometheusPort));
				return false;
			}
		}

		if(!config.proxyStatsSpecs.isEmpty())
		{
			proxyStatsSock = new QZmq::Socket(QZmq::Socket::Sub, this);
			proxyStatsSock->setHwm(DEFAULT_HWM);
			proxyStatsSock->setShutdownWaitTime(0);
			proxyStatsSock->subscribe("");

			foreach(const QString &spec, config.proxyStatsSpecs)
			{
				QString errorMessage;
				if(!ZUtil::setupSocket(proxyStatsSock, spec, false, config.ipcFileMode, &errorMessage))
				{
						log_error("%s", qPrintable(errorMessage));
						return false;
				}
			}

			proxyStatsValve = new QZmq::Valve(proxyStatsSock, this);
			proxyStatConnection = proxyStatsValve->readyRead.connect(boost::bind(&Private::proxyStats_readyRead, this, boost::placeholders::_1));

			log_info("proxy stats: %s", qPrintable(config.proxyStatsSpecs.join(", ")));
		}

		if(!config.proxyCommandSpec.isEmpty())
		{
			proxyControlClient = new ZrpcManager(this);
			proxyControlClient->setIpcFileMode(config.ipcFileMode);
			proxyControlClient->setTimeout(PROXY_RPC_TIMEOUT);

			if(!proxyControlClient->setClientSpecs(QStringList() << config.proxyCommandSpec))
			{
				// zrpcmanager logs error
				return false;
			}

			log_info("proxy control client: %s", qPrintable(config.proxyCommandSpec));
		}

		if(config.pushInHttpPort != -1)
		{
			controlHttpServer = new SimpleHttpServer(config.pushInHttpMaxHeadersSize, config.pushInHttpMaxBodySize, this);
			controlServerConnection = controlHttpServer->requestReady.connect(boost::bind(&Private::controlHttpServer_requestReady, this));
			controlHttpServer->listen(config.pushInHttpAddr, config.pushInHttpPort);

			log_info("http control server: %s:%d", qPrintable(config.pushInHttpAddr.toString()), config.pushInHttpPort);
		}

		if(inPullValve)
			inPullValve->open();
		if(inSubValve)
			inSubValve->open();
		if(wsControlInValve)
			wsControlInValve->open();
		if(proxyStatsValve)
			proxyStatsValve->open();

		return true;
	}

	void reload()
	{
		// nothing to do
	}

private:
	void handlePublishItem(const PublishItem &item)
	{
		// only sequence if someone is listening, because we
		//   clear lastId on unsubscribe and don't want it to
		//   be set again until after a subscription returns

		bool seq = (!item.noSeq && cs.subs.contains(item.channel));

		sequencer->addItem(item, seq);
	}

	void writeRetryPacket(const RetryRequestPacket &packet)
	{
		if(!retrySock)
		{
			log_error("retry: can't write, no socket");
			return;
		}

		QVariant vout = packet.toVariant();

		if(log_outputLevel() >= LOG_LEVEL_DEBUG)
			log_debug("OUT retry: %s", qPrintable(TnetString::variantToString(vout, -1)));

		retrySock->write(QList<QByteArray>() << TnetString::fromVariant(vout));
	}

	void writeWsControlItems(const QList<WsControlPacket::Item> &items)
	{
		if(!wsControlOutSock)
		{
			log_error("wscontrol: can't write, no socket");
			return;
		}

		WsControlPacket out;
		out.items = items;

		QVariant vout = out.toVariant();

		if(log_outputLevel() >= LOG_LEVEL_DEBUG)
			log_debug("OUT wscontrol: %s", qPrintable(TnetString::variantToString(vout, -1)));

		wsControlOutSock->write(QList<QByteArray>() << TnetString::fromVariant(vout));
	}

	void addSub(const QString &channel)
	{
		if(!cs.subs.contains(channel))
		{
			Subscription *sub = new Subscription(channel);
			subscribedConnection[sub] = sub->subscribed.connect(boost::bind(&Private::sub_subscribed, this, sub));
			cs.subs.insert(channel, sub);
			sub->start();

			if(inSubSock)
			{
				log_debug("SUB socket subscribe: %s", qPrintable(channel));
				inSubSock->subscribe(channel.toUtf8());
			}
		}
	}

	void removeSub(const QString &channel)
	{
		if(cs.subs.contains(channel))
		{
			Subscription *sub = cs.subs[channel];
			cs.subs.remove(channel);
			subscribedConnection.erase(sub);
			delete sub;

			sequencer->clearPendingForChannel(channel);
			cs.publishLastIds.remove(channel);

			if(inSubSock)
			{
				log_debug("SUB socket unsubscribe: %s", qPrintable(channel));
				inSubSock->unsubscribe(channel.toUtf8());
			}
		}
	}

	void removeWsSession(WsSession *s)
	{
		removeSessionChannels(s);

		log_debug("removed ws session: %s", qPrintable(s->cid));

		cs.wsSessions.remove(s->cid);
		delete s;
	}

	void httpControlRespond(SimpleHttpRequest *req, int code, const QByteArray &reason, const QString &body, const QByteArray &contentType = QByteArray(), const HttpHeaders &headers = HttpHeaders(), int items = -1)
	{
		HttpHeaders outHeaders = headers;
		if(!contentType.isEmpty())
			outHeaders += HttpHeader("Content-Type", contentType);
		else
			outHeaders += HttpHeader("Content-Type", "text/plain");

		req->respond(code, reason, outHeaders, body.toUtf8());
		req->finished.connect(boost::bind(&SimpleHttpRequest::deleteLater, req));

		QString msg = QString("control: %1 %2 code=%3 %4").arg(req->requestMethod(), QString::fromUtf8(req->requestUri()), QString::number(code), QString::number(body.size()));
		if(items > -1)
			msg += QString(" items=%1").arg(items);

		log_info("%s", qPrintable(msg));
	}

	void publishSend(QObject *target, const PublishItem &item, const QList<QByteArray> &exposeHeaders)
	{
		const PublishFormat &f = item.format;

		if(f.type == PublishFormat::HttpResponse || f.type == PublishFormat::HttpStream)
		{
			HttpSession *hs = qobject_cast<HttpSession*>(target);

			hs->publish(item, exposeHeaders);
		}
		else if(f.type == PublishFormat::WebSocketMessage)
		{
			WsSession *s = qobject_cast<WsSession*>(target);

			if(f.haveContentFilters)
			{
				// ensure content filters match
				QStringList contentFilters;
				foreach(const QString &f, s->channelFilters[item.channel])
				{
					if(Filter::targets(f) & Filter::MessageContent)
						contentFilters += f;
				}
				if(contentFilters != f.contentFilters)
				{
					QString errorMessage = QString("content filter mismatch: subscription=%1 message=%2").arg(contentFilters.join(","), f.contentFilters.join(","));
					log_debug("%s", qPrintable(errorMessage));
					return;
				}
			}

			Filter::Context fc;
			fc.subscriptionMeta = s->meta;
			fc.publishMeta = item.meta;

			FilterStack filters(fc, s->channelFilters[item.channel]);

			if(filters.sendAction() == Filter::Drop)
				return;

			// TODO: hint support for websockets?
			if(f.action != PublishFormat::Send && f.action != PublishFormat::Close && f.action != PublishFormat::Refresh)
				return;

			WsControlPacket::Item i;
			i.cid = s->cid.toUtf8();

			if(f.action == PublishFormat::Send)
			{
				QByteArray body = filters.process(f.body);
				if(body.isNull())
				{
					log_debug("filter error: %s", qPrintable(filters.errorMessage()));
					return;
				}

				i.type = WsControlPacket::Item::Send;

				switch(f.messageType)
				{
					case PublishFormat::Text:   i.contentType = "text"; break;
					case PublishFormat::Binary: i.contentType = "binary"; break;
					case PublishFormat::Ping:   i.contentType = "ping"; break;
					case PublishFormat::Pong:   i.contentType = "pong"; break;
					default: return; // unrecognized type, skip
				}

				i.message = body;
			}
			else if(f.action == PublishFormat::Close)
			{
				i.type = WsControlPacket::Item::Close;
				i.code = f.code;
				i.reason = f.reason;
			}
			else if(f.action == PublishFormat::Refresh)
			{
				Deferred *d = ControlRequest::refresh(proxyControlClient, i.cid, this);
				finishedConnection[d] = d->finished.connect(boost::bind(&Private::deferred_finished, this, boost::placeholders::_1, d));
				deferreds += d;
				return;
			}

			writeWsControlItems(QList<WsControlPacket::Item>() << i);
		}
	}

	int blocksForData(int size) const
	{
		if(config.messageBlockSize <= 0)
			return -1;

		return (size + config.messageBlockSize - 1) / config.messageBlockSize;
	}

	void updateSessions(const QString &channel = QString())
	{
		if(!channel.isNull())
		{
			QSet<HttpSession*> sessions = cs.responseSessionsByChannel.value(channel);
			foreach(HttpSession *hs, sessions)
				hs->update();

			sessions = cs.streamSessionsByChannel.value(channel);
			foreach(HttpSession *hs, sessions)
				hs->update();
		}
		else
		{
			foreach(HttpSession *hs, cs.httpSessions)
				hs->update();
		}
	}

	void recoverCommand()
	{
		cs.publishLastIds.clear();
		updateSessions();
	}

	void removeSessionChannel(HttpSession *hs, const QString &channel)
	{
		Instruct::HoldMode mode = hs->holdMode();
		assert(mode == Instruct::ResponseHold || mode == Instruct::StreamHold);

		QHash<QString, QSet<HttpSession*> > *sessionsByChannel;
		QString modeStr;

		if(mode == Instruct::ResponseHold)
		{
			sessionsByChannel = &cs.responseSessionsByChannel;
			modeStr = "response";
		}
		else // StreamHold
		{
			sessionsByChannel = &cs.streamSessionsByChannel;
			modeStr = "stream";
		}

		if(!sessionsByChannel->contains(channel))
			return;

		QSet<HttpSession*> &cur = (*sessionsByChannel)[channel];
		if(!cur.contains(hs))
			return;

		cur.remove(hs);

		if(!cur.isEmpty())
		{
			stats->addSubscription(modeStr, channel, cur.count());
		}
		else
		{
			sessionsByChannel->remove(channel);

			// linger the unsub in case client long-polls again
			bool linger = (mode == Instruct::ResponseHold);

			stats->removeSubscription(modeStr, channel, linger);
		}
	}

	void removeSessionChannel(WsSession *s, const QString &channel)
	{
		if(!cs.wsSessionsByChannel.contains(channel))
			return;

		QSet<WsSession*> &cur = cs.wsSessionsByChannel[channel];
		if(!cur.contains(s))
			return;

		cur.remove(s);

		if(!cur.isEmpty())
		{
			stats->addSubscription("ws", channel, cur.count());
		}
		else
		{
			cs.wsSessionsByChannel.remove(channel);

			stats->removeSubscription("ws", channel, false);
		}
	}

	void removeSessionChannels(WsSession *s)
	{
		foreach(const QString &channel, s->channels)
			removeSessionChannel(s, channel);
	}

	static void hs_subscribe_cb(void *data, std::tuple<HttpSession *, const QString &> value)
	{
		Private *self = (Private *)data;

		self->hs_subscribe(std::get<0>(value), std::get<1>(value));
	}

	static void hs_unsubscribe_cb(void *data, std::tuple<HttpSession *, const QString &> value)
	{
		Private *self = (Private *)data;

		self->hs_unsubscribe(std::get<0>(value), std::get<1>(value));
	}

	static void hs_finished_cb(void *data, std::tuple<HttpSession *> value)
	{
		Private *self = (Private *)data;

		self->hs_finished(std::get<0>(value));
	}

	void inspectServer_requestReady()
	{
		if(inspectWorkers.count() >= INSPECT_WORKERS_MAX)
			return;

		ZrpcRequest *req = inspectServer->takeNext();
		if(!req)
			return;

		InspectWorker *w = new InspectWorker(req, stateClient, config.shareAll, this);
		finishedConnection[w] = w->finished.connect(boost::bind(&Private::inspectWorker_finished, this, boost::placeholders::_1, w));
		inspectWorkers += w;
	}

	void acceptServer_requestReady()
	{
		if(acceptWorkers.count() >= ACCEPT_WORKERS_MAX)
			return;

		ZrpcRequest *req = acceptServer->takeNext();
		if(!req)
			return;

		if(req->method() == "accept")
		{
			// NOTE: to ensure sequential processing of conn-max packets,
			// we need to process any such packets contained within the
			// accept request immediately before returning to the event loop.
			// the start() call will do this

			AcceptWorker *w = new AcceptWorker(req, stateClient, &cs, zhttpIn, zhttpOut, stats, updateLimiter, httpSessionUpdateManager, config.connectionSubscriptionMax, this);
			finishedConnection[w] = w->finished.connect(boost::bind(&Private::acceptWorker_finished, this, boost::placeholders::_1, w));
			sessionsReadyConnection[w] = w->sessionsReady.connect(boost::bind(&Private::acceptWorker_sessionsReady, this, w));
			retryPacketReadyConnection[w] =  w->retryPacketReady.connect(boost::bind(&Private::acceptWorker_retryPacketReady, this, boost::placeholders::_1));
			acceptWorkers += w;

			w->start();
		}
		else if(req->method() == "conn-max")
		{
			QVariantHash args = req->args();

			if(args.contains("conn-max"))
			{
				if(args["conn-max"].type() == QVariant::List)
				{
					QVariantList packets = args["conn-max"].toList();

					foreach(const QVariant &data, packets)
					{
						StatsPacket p;
						if(!p.fromVariant("conn-max", data) || p.type != StatsPacket::ConnectionsMax)
							continue;

						stats->processExternalPacket(p, false);
					}
				}
			}

			delete req;
		}
		else
		{
			req->respondError("method-not-found");
			delete req;
		}
	}

	void controlServer_requestReady()
	{
		ZrpcRequest *req = controlServer->takeNext();
		if(!req)
			return;

		if(log_outputLevel() >= LOG_LEVEL_DEBUG)
			log_debug("IN command: %s args=%s", qPrintable(req->method()), qPrintable(TnetString::variantToString(req->args(), -1)));

		if(req->method() == "conncheck")
		{
			ConnCheckWorker *w = new ConnCheckWorker(req, proxyControlClient, stats, this);
			finishedConnection[w] = w->finished.connect(boost::bind(&Private::deferred_finished, this, boost::placeholders::_1, w));
			deferreds += w;
		}
		else if(req->method() == "get-zmq-uris")
		{
			QVariantHash out;
			if(!config.commandSpec.isEmpty())
				out["command"] = config.commandSpec.toUtf8();
			if(!config.pushInSpec.isEmpty())
				out["publish-pull"] = config.pushInSpec.toUtf8();
			if(!config.pushInSubSpecs.isEmpty() && !config.pushInSubConnect)
				out["publish-sub"] = config.pushInSubSpecs[0].toUtf8();
			req->respond(out);
			delete req;
		}
		else if(req->method() == "recover")
		{
			recoverCommand();
			req->respond();
			delete req;
		}
		else if(req->method() == "refresh")
		{
			RefreshWorker *w = new RefreshWorker(req, proxyControlClient, &cs.wsSessionsByChannel, this);
			finishedConnection[w] = w->finished.connect(boost::bind(&Private::deferred_finished, this, boost::placeholders::_1, w));
			deferreds += w;
		}
		else if(req->method() == "publish")
		{
			QVariantHash args = req->args();

			if(!args.contains("items"))
			{
				req->respondError("bad-request", "Invalid format: object does not contain 'items'");
				delete req;
				return;
			}

			if(args["items"].type() != QVariant::List)
			{
				req->respondError("bad-request", "Invalid format: object contains 'items' with wrong type");
				delete req;
				return;
			}

			QVariantList vitems = args["items"].toList();

			bool ok;
			QString errorMessage;
			QList<PublishItem> items = parseItems(vitems, &ok, &errorMessage);
			if(!ok)
			{
				req->respondError("bad-request", QString("Invalid format: %1").arg(errorMessage));
				delete req;
				return;
			}

			req->respond();
			delete req;

			foreach(const PublishItem &item, items)
				handlePublishItem(item);
		}
		else
		{
			req->respondError("method-not-found");
			delete req;
		}
	}

	void sequencer_itemReady(const PublishItem &item)
	{
		QList<HttpSession*> responseSessions;
		QList<HttpSession*> streamSessions;
		QList<WsSession*> wsSessions;
		QSet<QString> sids;

		int largestBlocks = -1;
		if(item.size >= 0)
			largestBlocks = blocksForData(item.size);

		if(item.formats.contains(PublishFormat::HttpResponse))
		{
			if(item.size < 0)
				largestBlocks = qMax(blocksForData(item.formats[PublishFormat::HttpResponse].body.size()), largestBlocks);

			QSet<HttpSession*> sessions = cs.responseSessionsByChannel.value(item.channel);
			foreach(HttpSession *hs, sessions)
			{
				assert(hs->holdMode() == Instruct::ResponseHold);
				assert(hs->channels().contains(item.channel));

				responseSessions += hs;

				if(!hs->sid().isEmpty())
					sids += hs->sid();
			}
		}

		if(item.formats.contains(PublishFormat::HttpStream))
		{
			if(item.size < 0)
				largestBlocks = qMax(blocksForData(item.formats[PublishFormat::HttpStream].body.size()), largestBlocks);

			QSet<HttpSession*> sessions = cs.streamSessionsByChannel.value(item.channel);
			foreach(HttpSession *hs, sessions)
			{
				// note: we used to assert that the session was currently a
				//   stream hold and subscribed to the target channel,
				//   however with the new grip-link stuff it is possible for
				//   the session to temporarily switch to NoHold, and for
				//   channels to become unsubscribed. so we'll do a
				//   conditional statement instead
				if(!hs->channels().contains(item.channel))
					continue;

				streamSessions += hs;

				if(!hs->sid().isEmpty())
					sids += hs->sid();
			}
		}

		if(item.formats.contains(PublishFormat::WebSocketMessage))
		{
			if(item.size < 0)
				largestBlocks = qMax(blocksForData(item.formats[PublishFormat::WebSocketMessage].body.size()), largestBlocks);

			QSet<WsSession*> wsbc = cs.wsSessionsByChannel.value(item.channel);
			foreach(WsSession *s, wsbc)
			{
				assert(s->channels.contains(item.channel));

				wsSessions += s;

				if(!s->sid.isEmpty())
					sids += s->sid;
			}
		}

		// always add for non-identified route
		stats->addMessageReceived(QByteArray(), largestBlocks);

		if(!responseSessions.isEmpty())
		{
			PublishItem i = item;
			i.format = item.formats.value(PublishFormat::HttpResponse);
			i.formats.clear();

			PublishFormat &f = i.format;

			QList<QByteArray> exposeHeaders = f.headers.getAll("Grip-Expose-Headers");

			// remove grip headers from the push
			for(int n = 0; n < f.headers.count(); ++n)
			{
				// strip out grip headers
				if(qstrnicmp(f.headers[n].first.data(), "Grip-", 5) == 0)
				{
					f.headers.removeAt(n);
					--n; // adjust position
				}
			}

			log_debug("relaying to %d http-response subscribers", responseSessions.count());

			// FIXME: if bodyPatch is used then body is empty. we should
			//   really be calculating blocks after applying patch

			int blocks;
			if(item.size >= 0)
				blocks = blocksForData(item.size);
			else
				blocks = blocksForData(f.body.size());

			foreach(HttpSession *hs, responseSessions)
			{
				QString statsRoute = hs->statsRoute();

				if(!publishLimiter->addAction(statsRoute, new PublishAction(this, hs, i, exposeHeaders), blocks != -1 ? blocks : 1))
				{
					if(!statsRoute.isEmpty())
						log_warning("exceeded publish hwm (%d) for route %s, dropping message", config.messageHwm, qPrintable(statsRoute));
					else
						log_warning("exceeded publish hwm (%d), dropping message", config.messageHwm);
				}

				stats->addMessageSent(statsRoute.toUtf8(), "http-response", blocks);
			}

			stats->addMessage(i.channel, i.id, "http-response", responseSessions.count(), blocks != -1 ? blocks * responseSessions.count() : -1);
		}

		if(!streamSessions.isEmpty())
		{
			PublishItem i = item;
			i.format = item.formats.value(PublishFormat::HttpStream);
			i.formats.clear();

			PublishFormat &f = i.format;

			log_debug("relaying to %d http-stream subscribers", streamSessions.count());

			int blocks;
			if(item.size >= 0)
				blocks = blocksForData(item.size);
			else
				blocks = blocksForData(f.body.size());

			foreach(HttpSession *hs, streamSessions)
			{
				QString statsRoute = hs->statsRoute();

				if(!publishLimiter->addAction(statsRoute, new PublishAction(this, hs, i), blocks != -1 ? blocks : 1))
				{
					if(!statsRoute.isEmpty())
						log_warning("exceeded publish hwm (%d) for route %s, dropping message", config.messageHwm, qPrintable(statsRoute));
					else
						log_warning("exceeded publish hwm (%d), dropping message", config.messageHwm);
				}

				stats->addMessageSent(statsRoute.toUtf8(), "http-stream", blocks);
			}

			stats->addMessage(i.channel, i.id, "http-stream", streamSessions.count(), blocks != -1 ? blocks * streamSessions.count() : -1);
		}

		if(!wsSessions.isEmpty())
		{
			PublishItem i = item;
			i.format = item.formats.value(PublishFormat::WebSocketMessage);
			i.formats.clear();

			PublishFormat &f = i.format;

			log_debug("relaying to %d ws-message subscribers", wsSessions.count());

			int blocks;
			if(item.size >= 0)
				blocks = blocksForData(item.size);
			else
				blocks = blocksForData(f.body.size());

			foreach(WsSession *s, wsSessions)
			{
				QString statsRoute = s->statsRoute;

				if(!publishLimiter->addAction(statsRoute, new PublishAction(this, s, i), blocks != -1 ? blocks : 1))
				{
					if(!statsRoute.isEmpty())
						log_warning("exceeded publish hwm (%d) for route %s, dropping message", config.messageHwm, qPrintable(statsRoute));
					else
						log_warning("exceeded publish hwm (%d), dropping message", config.messageHwm);
				}

				stats->addMessageSent(statsRoute.toUtf8(), "ws-message", blocks);
			}

			stats->addMessage(i.channel, i.id, "ws-message", wsSessions.count(), blocks != -1 ? blocks * wsSessions.count() : -1);
		}

		int receivers = responseSessions.count() + streamSessions.count() + wsSessions.count();
		log_info("publish channel=%s receivers=%d", qPrintable(item.channel), receivers);

		if(!item.id.isNull() && !sids.isEmpty() && stateClient)
		{
			// update sessions' last-id
			QHash<QString, LastIds> sidLastIds;
			foreach(const QString &sid, sids)
			{
				LastIds lastIds;
				lastIds[item.channel] = item.id;
				sidLastIds[sid] = lastIds;
			}

			Deferred *d = SessionRequest::updateMany(stateClient, sidLastIds, this);
			finishedConnection[d] = d->finished.connect(boost::bind(&Private::sessionUpdateMany_finished, this, boost::placeholders::_1, d));
			deferreds += d;
		}
	}

private:
	void report_finished(const DeferredResult &result)
	{
		Q_UNUSED(result);

		finishedConnection.erase(report);
		deferreds.remove(report);
		report = 0;
	}

	void sessionUpdateMany_finished(const DeferredResult &result, Deferred *d)
	{
		finishedConnection.erase(d);
		deferreds.remove(d);

		if(!result.success)
			log_error("couldn't update session: condition=%d", result.value.toInt());
	}

	void sessionCreateOrUpdate_finished(const DeferredResult &result, Deferred *d)
	{
		finishedConnection.erase(d);
		deferreds.remove(d);

		if(!result.success)
			log_error("couldn't create/update session: condition=%d", result.value.toInt());
	}

	void inspectWorker_finished(const DeferredResult &result, InspectWorker *w)
	{
		Q_UNUSED(result);

		finishedConnection.erase(w);
		inspectWorkers.remove(w);

		// try to read again
		inspectServer_requestReady();
	}

	void acceptWorker_finished(const DeferredResult &result, AcceptWorker *w )
	{
		Q_UNUSED(result);

		finishedConnection.erase(w);
		sessionsReadyConnection.erase(w);
		retryPacketReadyConnection.erase(w);
		acceptWorkers.remove(w);

		// try to read again
		acceptServer_requestReady();
	}

	void deferred_finished(const DeferredResult &result, Deferred *w)
	{
		Q_UNUSED(result);

		finishedConnection.erase(w);
		deferreds.remove(w);
	}
	
	void sub_subscribed(Subscription *sub)
	{
		updateSessions(sub->channel());
	}

	void acceptWorker_sessionsReady(AcceptWorker *w)
	{
		QList<HttpSession*> sessions = w->takeSessions();
		foreach(HttpSession *hs, sessions)
		{
			// NOTE: for performance reasons we do not call hs->setParent and
			// instead leave the object unparented

			hs->subscribeCallback().add(Private::hs_subscribe_cb, this);
			hs->unsubscribeCallback().add(Private::hs_unsubscribe_cb, this);
			hs->finishedCallback().add(Private::hs_finished_cb, this);

			cs.httpSessions.insert(hs->rid(), hs);

			hs->start();
		}
	}

	void acceptWorker_retryPacketReady(const RetryRequestPacket &packet)
	{
		writeRetryPacket(packet);
	}

	void stats_connectionsRefreshed(const QList<QByteArray> &ids)
	{
		if(stateClient)
		{
			// find sids of the connections
			QHash<QString, LastIds> sidLastIds;
			foreach(const QByteArray &id, ids)
			{
				int at = id.indexOf(':');
				assert(at != -1);
				ZhttpRequest::Rid rid(id.mid(0, at), id.mid(at + 1));

				HttpSession *hs = cs.httpSessions.value(rid);
				if(hs && !hs->sid().isEmpty())
					sidLastIds[hs->sid()] = LastIds();
			}

			if(!sidLastIds.isEmpty())
			{
				Deferred *d = SessionRequest::updateMany(stateClient, sidLastIds, this);
				finishedConnection[d] = d->finished.connect(boost::bind(&Private::sessionUpdateMany_finished, this, boost::placeholders::_1, d));
				deferreds += d;
			}
		}
	}

	void stats_unsubscribed(const QString &mode, const QString &channel)
	{
		// NOTE: this callback may be invoked while looping over certain structures,
		//   so be careful what you touch

		Q_UNUSED(mode);

		if(!cs.responseSessionsByChannel.contains(channel) && !cs.streamSessionsByChannel.contains(channel) && !cs.wsSessionsByChannel.contains(channel))
			removeSub(channel);
	}

	void stats_reported(const QList<StatsPacket> &packets)
	{
		// only one outstanding report at a time
		if(report)
			return;

		// consolidate data
		StatsPacket all;
		all.type = StatsPacket::Report;
		all.connectionsMax = 0;
		all.connectionsMinutes = 0;
		all.messagesReceived = 0;
		all.messagesSent = 0;
		all.httpResponseMessagesSent = 0;
		foreach(const StatsPacket &p, packets)
		{
			all.connectionsMax += qMax(p.connectionsMax, 0);
			all.connectionsMinutes += qMax(p.connectionsMinutes, 0);
			all.messagesReceived += qMax(p.messagesReceived, 0);
			all.messagesSent += qMax(p.messagesSent, 0);
			all.httpResponseMessagesSent += qMax(p.httpResponseMessagesSent, 0);
		}

		report = ControlRequest::report(proxyControlClient, all, this);
		finishedConnection[report] = report->finished.connect(boost::bind(&Private::report_finished, this, boost::placeholders::_1));
		deferreds += report;
	}

	QVariant parseJsonOrTnetstring(const QByteArray &message, bool *ok = 0, QString *errorMessage = 0) {
		QVariant data;
		bool ok_;
		if(message.length() > 0 && message[0] == 'J') {
			QJsonParseError e;
			QJsonDocument doc = QJsonDocument::fromJson(message.mid(1), &e);
			if(e.error != QJsonParseError::NoError)
			{
				if(errorMessage)
					*errorMessage = QString("received message with invalid format (json parse failed)");
				if(ok)
					*ok = false;
				return data;
			}

			if(doc.isObject())
			{
				data = doc.object().toVariantMap();
			}
			else
			{
				if(errorMessage)
					*errorMessage = QString("received message with invalid format (not a valid json object)");
				if(ok)
					*ok = false;
				return data;
			}
		}
		else
		{
			int offset = 0;
			if(message.length() > 0 && message[0] == 'T') {
				offset = 1;
			}

			data = TnetString::toVariant(message, offset, &ok_);
			if(!ok_)
			{
				if(errorMessage)
					*errorMessage = QString("received message with invalid format (tnetstring parse failed)");
				if(ok)
					*ok = false;
				return data;
			}
		}
		if(ok)
			*ok = true;
		return data;
	}

	void inPull_readyRead(const QList<QByteArray> &message)
	{
		if(message.count() != 1)
		{
			log_warning("IN pull: received message with parts != 1, skipping");
			return;
		}

		bool ok;
		QString errorMessage;
		QVariant data = parseJsonOrTnetstring(message[0], &ok, &errorMessage);
		if(!ok)
		{
			log_warning("IN pull: %s, skipping", qPrintable(errorMessage));
			return;
		}

		if(log_outputLevel() >= LOG_LEVEL_DEBUG)
			log_debug("IN pull: %s", qPrintable(TnetString::variantToString(data, -1)));

		PublishItem item = PublishItem::fromVariant(data, QString(), &ok, &errorMessage);
		if(!ok)
		{
			log_warning("IN pull: received message with invalid format: %s, skipping", qPrintable(errorMessage));
			return;
		}

		handlePublishItem(item);
	}

	void inSub_readyRead(const QList<QByteArray> &message)
	{
		if(message.count() != 2)
		{
			log_warning("IN sub: received message with parts != 2, skipping");
			return;
		}

		bool ok;
		QString errorMessage;
		QVariant data = parseJsonOrTnetstring(message[1], &ok, &errorMessage);
		if(!ok) {
			log_warning("IN sub: %s, skipping", qPrintable(errorMessage));
			return;
		}

		QString channel = QString::fromUtf8(message[0]);

		if(log_outputLevel() >= LOG_LEVEL_DEBUG)
			log_debug("IN sub: channel=%s %s", qPrintable(channel), qPrintable(TnetString::variantToString(data, -1)));

		PublishItem item = PublishItem::fromVariant(data, channel, &ok, &errorMessage);
		if(!ok)
		{
			log_warning("IN sub: received message with invalid format: %s, skipping", qPrintable(errorMessage));
			return;
		}

		handlePublishItem(item);
	}

	void wsControlIn_readyRead(const QList<QByteArray> &message)
	{
		if(message.count() != 1)
		{
			log_warning("IN wscontrol: received message with parts != 1, skipping");
			return;
		}

		bool ok;
		QVariant data = TnetString::toVariant(message[0], 0, &ok);
		if(!ok)
		{
			log_warning("IN wscontrol: received message with invalid format (tnetstring parse failed), skipping");
			return;
		}

		if(log_outputLevel() >= LOG_LEVEL_DEBUG)
			log_debug("IN wscontrol: %s", qPrintable(TnetString::variantToString(data, -1)));

		WsControlPacket packet;
		if(!packet.fromVariant(data))
		{
			log_warning("IN wscontrol: received message with invalid format, skipping");
			return;
		}

		QStringList createOrUpdateSids;
		QHash<QString, LastIds> updateSids;

		QList<WsControlPacket::Item> outItems;

		foreach(const WsControlPacket::Item &item, packet.items)
		{
			if(item.type != WsControlPacket::Item::Ack && !item.requestId.isEmpty())
			{
				// ack receipt
				WsControlPacket::Item i;
				i.cid = item.cid;
				i.type = WsControlPacket::Item::Ack;
				i.requestId = item.requestId;
				outItems += i;
			}

			if(item.type == WsControlPacket::Item::Here)
			{
				WsSession *s = cs.wsSessions.value(item.cid);
				if(!s)
				{
					s = new WsSession(this);
					sendConnection = s->send.connect(boost::bind(&Private::wssession_send, this, boost::placeholders::_1, boost::placeholders::_2, boost::placeholders::_3, s));
					expConnection = s->expired.connect(boost::bind(&Private::wssession_expired, this, s));
					errorConnection = s->error.connect(boost::bind(&Private::wssession_error, this, s));
					s->cid = QString::fromUtf8(item.cid);
					s->ttl = item.ttl;
					s->requestData.uri = item.uri;
					s->refreshExpiration();
					cs.wsSessions.insert(s->cid, s);
					log_debug("added ws session: %s", qPrintable(s->cid));
				}

				s->route = item.route;
				s->statsRoute = item.separateStats ? item.route : QString();
				s->channelPrefix = QString::fromUtf8(item.channelPrefix);

				if(!s->sid.isEmpty())
					updateSids[s->sid] = LastIds();

				continue;
			}

			// any other type must be for a known cid
			WsSession *s = cs.wsSessions.value(QString::fromUtf8(item.cid));
			if(!s)
			{
				// send cancel, causing the proxy to close the connection. client
				//   will need to retry to repair
				WsControlPacket::Item i;
				i.cid = item.cid;
				i.type = WsControlPacket::Item::Cancel;
				outItems += i;
				continue;
			}

			if(item.type == WsControlPacket::Item::KeepAlive)
			{
				s->ttl = item.ttl;
				s->refreshExpiration();
			}
			else if(item.type == WsControlPacket::Item::Gone || item.type == WsControlPacket::Item::Cancel)
			{
				removeWsSession(s);
			}
			else if(item.type == WsControlPacket::Item::Grip)
			{
				QJsonParseError e;
				QJsonDocument doc = QJsonDocument::fromJson(item.message, &e);
				if(e.error != QJsonParseError::NoError || (!doc.isObject() && !doc.isArray()))
				{
					log_debug("grip control message is not valid json");
					return;
				}

				if(doc.isObject())
					data = doc.object().toVariantMap();
				else // isArray
					data = doc.array().toVariantList();

				QString errorMessage;
				WsControlMessage cm = WsControlMessage::fromVariant(data, &ok, &errorMessage);
				if(!ok)
				{
					log_debug("failed to parse grip control message: %s", qPrintable(errorMessage));
					return;
				}

				if(cm.type == WsControlMessage::Subscribe)
				{
					if(s->channels.count() < config.connectionSubscriptionMax)
					{
						QString channel = s->channelPrefix + cm.channel;
						s->channels += channel;
						s->channelFilters[channel] = cm.filters;

						if(!cs.wsSessionsByChannel.contains(channel))
							cs.wsSessionsByChannel.insert(channel, QSet<WsSession*>());

						cs.wsSessionsByChannel[channel] += s;

						log_debug("ws session %s subscribed to %s", qPrintable(s->cid), qPrintable(channel));

						stats->addSubscription("ws", channel, cs.wsSessionsByChannel.value(channel).count());
						addSub(channel);

						log_info("subscribe %s channel=%s", qPrintable(s->requestData.uri.toString(QUrl::FullyEncoded)), qPrintable(channel));
					}
					else
					{
						log_warning("ws session %s: too many subscriptions", qPrintable(s->cid));
					}
				}
				else if(cm.type == WsControlMessage::Unsubscribe)
				{
					QString channel = s->channelPrefix + cm.channel;

					if(!s->implicitChannels.contains(channel))
					{
						s->channels.remove(channel);
						s->channelFilters.remove(channel);

						removeSessionChannel(s, channel);
					}
				}
				else if(cm.type == WsControlMessage::Detach)
				{
					WsControlPacket::Item i;
					i.cid = item.cid;
					i.type = WsControlPacket::Item::Detach;
					outItems += i;
				}
				else if(cm.type == WsControlMessage::Session)
				{
					if(!cm.sessionId.isEmpty())
					{
						s->sid = cm.sessionId;
						createOrUpdateSids += cm.sessionId;
					}
					else
					{
						s->sid.clear();
					}
				}
				else if(cm.type == WsControlMessage::SetMeta)
				{
					if(!cm.metaValue.isNull())
						s->meta[cm.metaName] = cm.metaValue;
					else
						s->meta.remove(cm.metaName);
				}
				else if(cm.type == WsControlMessage::KeepAlive)
				{
					WsControlPacket::Item i;
					i.cid = item.cid;
					i.type = WsControlPacket::Item::KeepAliveSetup;

					if(!cm.content.isNull())
					{
						QByteArray contentType;
						switch(cm.messageType)
						{
							case WsControlMessage::Text:   contentType = "text"; break;
							case WsControlMessage::Binary: contentType = "binary"; break;
							case WsControlMessage::Ping:   contentType = "ping"; break;
							case WsControlMessage::Pong:   contentType = "pong"; break;
							default: continue; // unrecognized type, ignore
						}

						s->keepAliveType = contentType;
						s->keepAliveMessage = cm.content;

						if(cm.keepAliveMode == "interval")
							i.keepAliveMode = "interval";
						else
							i.keepAliveMode = "idle";

						i.timeout = (cm.timeout > 0 ? cm.timeout : DEFAULT_WS_KEEPALIVE_TIMEOUT);
					}
					else
					{
						s->keepAliveType.clear();
						s->keepAliveMessage.clear();
					}

					outItems += i;
				}
				else if(cm.type == WsControlMessage::SendDelayed)
				{
					QByteArray contentType;
					switch(cm.messageType)
					{
						case WsControlMessage::Text:   contentType = "text"; break;
						case WsControlMessage::Binary: contentType = "binary"; break;
						case WsControlMessage::Ping:   contentType = "ping"; break;
						case WsControlMessage::Pong:   contentType = "pong"; break;
						default: continue; // unrecognized type, ignore
					}

					int timeout = (cm.timeout > 0 ? cm.timeout : DEFAULT_WS_SENDDELAYED_TIMEOUT);

					s->sendDelayed(contentType, cm.content, timeout);
				}
				else if(cm.type == WsControlMessage::FlushDelayed)
				{
					s->flushDelayed();
				}
			}
			else if(item.type == WsControlPacket::Item::NeedKeepAlive)
			{
				if(!s->keepAliveMessage.isNull())
				{
					WsControlPacket::Item i;
					i.cid = s->cid.toUtf8();
					i.type = WsControlPacket::Item::Send;
					i.contentType = s->keepAliveType;
					i.message = s->keepAliveMessage;

					outItems += i;

					stats->addActivity(s->statsRoute.toUtf8(), 1);
				}
			}
			else if(item.type == WsControlPacket::Item::Subscribe)
			{
				QString channel = QString::fromUtf8(item.channel);
				s->channels += channel;
				s->implicitChannels += channel;

				if(!cs.wsSessionsByChannel.contains(channel))
					cs.wsSessionsByChannel.insert(channel, QSet<WsSession*>());

				cs.wsSessionsByChannel[channel] += s;

				log_debug("ws session %s subscribed to %s", qPrintable(s->cid), qPrintable(channel));

				stats->addSubscription("ws", channel, cs.wsSessionsByChannel.value(channel).count());
				addSub(channel);

				log_info("subscribe %s channel=%s", qPrintable(s->requestData.uri.toString(QUrl::FullyEncoded)), qPrintable(channel));
			}
			else if(item.type == WsControlPacket::Item::Ack)
			{
				int reqId = item.requestId.toInt();
				s->ack(reqId);
			}
		}

		if(!outItems.isEmpty())
			writeWsControlItems(outItems);

		if(stateClient)
		{
			foreach(const QString &sid, createOrUpdateSids)
			{
				Deferred *d = SessionRequest::createOrUpdate(stateClient, sid, LastIds(), this);
				finishedConnection[d] = d->finished.connect(boost::bind(&Private::sessionCreateOrUpdate_finished, this, boost::placeholders::_1, d));
				deferreds += d;
			}

			if(!updateSids.isEmpty())
			{
				Deferred *d = SessionRequest::updateMany(stateClient, updateSids, this);
				finishedConnection[d] = d->finished.connect(boost::bind(&Private::sessionUpdateMany_finished, this, boost::placeholders::_1, d));
				deferreds += d;
			}
		}
	}

	void proxyStats_readyRead(const QList<QByteArray> &message)
	{
		if(message.count() != 1)
		{
			log_warning("IN proxy stats: received message with parts != 1, skipping");
			return;
		}

		int at = message[0].indexOf(' ');
		if(at == -1)
		{
			log_warning("IN proxy stats: received message with invalid format, skipping");
			return;
		}

		QByteArray type = message[0].mid(0, at);

		if(at + 1 >= message[0].length() || message[0][at + 1] != 'T')
		{
			log_warning("IN proxy stats: received message with unsupported format, skipping");
			return;
		}

		bool ok;
		QVariant data = TnetString::toVariant(message[0], at + 2, &ok);
		if(!ok)
		{
			log_warning("IN proxy stats: received message with invalid format (tnetstring parse failed), skipping");
			return;
		}

		if(log_outputLevel() >= LOG_LEVEL_DEBUG)
			log_debug("IN proxy stats: %s %s", type.data(), qPrintable(TnetString::variantToString(data, -1)));

		StatsPacket p;
		if(!p.fromVariant(type, data))
		{
			log_warning("IN proxy stats: received message with invalid format, skipping");
			return;
		}

		if(p.type == StatsPacket::Activity)
		{
			if(p.count > 0)
			{
				// merge with our own stats
				stats->addActivity(p.route, p.count);
			}
		}
		else if(p.type == StatsPacket::Counts)
		{
			if(p.requestsReceived > 0)
			{
				// merge with our own stats
				stats->addRequestsReceived(p.requestsReceived);
			}
		}
		else if(p.type == StatsPacket::Connected || p.type == StatsPacket::Disconnected)
		{
			if(stats->connectionSendEnabled())
			{
				// track proxy connections for reporting
				bool localReplaced = stats->processExternalPacket(p, false);

				if(!localReplaced)
				{
					// forward the packet. this will stamp the from field and keep the rest
					stats->sendPacket(p);
				}
			}
		}
		else if(p.type == StatsPacket::Report)
		{
			bool mergeConnectionReport = !stats->connectionSendEnabled();

			// merge into local report and don't forward
			stats->processExternalPacket(p, mergeConnectionReport);
		}
	}

	void controlHttpServer_requestReady()
	{
		SimpleHttpRequest *req = controlHttpServer->takeNext();
		if(!req)
			return;

		QByteArray path = req->requestUri();
		if(path.length() > 1 && path[path.length() - 1] == '/')
			path.truncate(path.length() - 1);

		HttpHeaders headers = req->requestHeaders();

		QByteArray responseContentType;
		if(headers.contains("Accept"))
		{
			foreach(const HttpHeaderParameters &params, headers.getAllAsParameters("Accept"))
			{
				if(params.isEmpty() || params[0].first.isEmpty())
					continue;

				QByteArray type = params[0].first;

				if(type == "text/plain" || type == "text/*" || type == "*/*" || type == "*")
				{
					responseContentType = "text/plain";
				}
				else if(type == "application/json" || type == "application/*")
				{
					responseContentType = "application/json";
				}
			}

			if(responseContentType.isEmpty())
			{
				httpControlRespond(req, 406, "Not Acceptable", "Not Acceptable. Supported formats are text/plain and application/json.\n");
				return;
			}
		}
		else
		{
			responseContentType = "text/plain";
		}

		if(path == "/")
		{
			httpControlRespond(req, 200, "OK", "Pushpin API\n");
		}
		else if(path == "/publish")
		{
			if(req->requestMethod() == "POST")
			{
				QJsonParseError e;
				QJsonDocument doc = QJsonDocument::fromJson(req->requestBody(), &e);
				if(e.error != QJsonParseError::NoError)
				{
					httpControlRespond(req, 400, "Bad Request", "Body is not valid JSON.\n");
					return;
				}

				if(!doc.isObject())
				{
					httpControlRespond(req, 400, "Bad Request", "Invalid format.\n");
					return;
				}

				QVariantMap mdata = doc.object().toVariantMap();
				QVariantList vitems;

				if(!mdata.contains("items"))
				{
					httpControlRespond(req, 400, "Bad Request", "Invalid format: object does not contain 'items'\n");
					return;
				}

				if(mdata["items"].type() != QVariant::List)
				{
					httpControlRespond(req, 400, "Bad Request", "Invalid format: object contains 'items' with wrong type\n");
					return;
				}

				vitems = mdata["items"].toList();

				bool ok;
				QString errorMessage;
				QList<PublishItem> items = parseItems(vitems, &ok, &errorMessage);
				if(!ok)
				{
					httpControlRespond(req, 400, "Bad Request", QString("Invalid format: %1\n").arg(errorMessage));
					return;
				}

				QString message = "Published";
				if(responseContentType == "application/json")
				{
					QVariantMap obj;
					obj["message"] = message;
					QString body = QJsonDocument(QJsonObject::fromVariantMap(obj)).toJson(QJsonDocument::Compact);
					httpControlRespond(req, 200, "OK", body + "\n", responseContentType, HttpHeaders(), items.count());
				}
				else // text/plain
				{
					httpControlRespond(req, 200, "OK", message + "\n", responseContentType, HttpHeaders(), items.count());
				}

				foreach(const PublishItem &item, items)
					handlePublishItem(item);
			}
			else
			{
				HttpHeaders headers;
				headers += HttpHeader("Allow", "POST");
				httpControlRespond(req, 405, "Method Not Allowed", "Method not allowed: " + req->requestMethod() + ".\n", QByteArray(), headers);
			}
		}
		else if(path == "/recover")
		{
			if(req->requestMethod() == "POST")
			{
				QString message = "Updated";
				if(responseContentType == "application/json")
				{
					QVariantMap obj;
					obj["message"] = message;
					QString body = QJsonDocument(QJsonObject::fromVariantMap(obj)).toJson(QJsonDocument::Compact);
					httpControlRespond(req, 200, "OK", body + "\n", responseContentType, HttpHeaders());
				}
				else // text/plain
				{
					httpControlRespond(req, 200, "OK", message + "\n", responseContentType, HttpHeaders());
				}

				recoverCommand();
			}
			else
			{
				HttpHeaders headers;
				headers += HttpHeader("Allow", "POST");
				httpControlRespond(req, 405, "Method Not Allowed", "Method not allowed: " + req->requestMethod() + ".\n", QByteArray(), headers);
			}
		}
		else
		{
			httpControlRespond(req, 404, "Not Found", "Not Found\n");
		}
	}

private slots:
	void hs_subscribe(HttpSession *hs, const QString &channel)
	{
		Instruct::HoldMode mode = hs->holdMode();
		assert(mode == Instruct::ResponseHold || mode == Instruct::StreamHold);

		QHash<QString, QSet<HttpSession*> > *sessionsByChannel;
		QString modeStr;

		if(mode == Instruct::ResponseHold)
		{
			log_debug("adding response hold on %s", qPrintable(channel));

			sessionsByChannel = &cs.responseSessionsByChannel;
			modeStr = "response";
		}
		else // StreamHold
		{
			log_debug("adding stream hold on %s", qPrintable(channel));

			sessionsByChannel = &cs.streamSessionsByChannel;
			modeStr = "stream";
		}

		if(!sessionsByChannel->contains(channel))
			sessionsByChannel->insert(channel, QSet<HttpSession*>());

		(*sessionsByChannel)[channel] += hs;

		stats->addSubscription(modeStr, channel, sessionsByChannel->value(channel).count());
		addSub(channel);

		QString msg = QString("subscribe %1 channel=%2").arg(hs->requestUri().toString(QUrl::FullyEncoded), channel);
		if(hs->isRetry())
			msg += " retry";

		log_info("%s", qPrintable(msg));
	}

	void hs_unsubscribe(HttpSession *hs, const QString &channel)
	{
		removeSessionChannel(hs, channel);
	}

	void hs_finished(HttpSession *hs)
	{
		RetryRequestPacket rp = hs->retryPacket();

		cs.httpSessions.remove(hs->rid());

		hs->subscribeCallback().remove(this);
		hs->unsubscribeCallback().remove(this);
		hs->finishedCallback().remove(this);
		hs->deleteLater();

		if(!rp.requests.isEmpty())
			writeRetryPacket(rp);
	}

	void wssession_send(int reqId, const QByteArray &type, const QByteArray &message, WsSession *s)
	{
		WsControlPacket::Item i;
		i.cid = s->cid.toUtf8();
		i.requestId = QByteArray::number(reqId);
		i.type = WsControlPacket::Item::Send;
		i.contentType = type;
		i.message = message;
		i.queue = true;

		writeWsControlItems(QList<WsControlPacket::Item>() << i);
	}

	void wssession_expired(WsSession *s)
	{
		removeWsSession(s);
	}

	void wssession_error(WsSession *s)
	{
		log_debug("ws session %s control error", qPrintable(s->cid));

		WsControlPacket::Item i;
		i.cid = s->cid.toUtf8();
		i.type = WsControlPacket::Item::Cancel;

		writeWsControlItems(QList<WsControlPacket::Item>() << i);

		removeWsSession(s);
	}
};

HandlerEngine::HandlerEngine(QObject *parent) :
	QObject(parent)
{
	d = new Private(this);
}

HandlerEngine::~HandlerEngine()
{
	delete d;
}

bool HandlerEngine::start(const Configuration &config)
{
	return d->start(config);
}

void HandlerEngine::reload()
{
	d->reload();
}

#include "handlerengine.moc"<|MERGE_RESOLUTION|>--- conflicted
+++ resolved
@@ -1256,16 +1256,13 @@
 	Connection connectionsRefreshedConnection;
 	Connection unsubscribedConnection;
 	Connection reportedConnection;
-<<<<<<< HEAD
 	Connection sendConnection;
 	Connection expConnection;
 	Connection errorConnection;
-=======
 	Connection pullConnection;
 	Connection controlValveConnection;
 	Connection inSubValveConnection;
 	Connection proxyStatConnection;
->>>>>>> b7f2c7fc
 
 	Private(HandlerEngine *_q) :
 		QObject(_q),
