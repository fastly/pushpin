--- conflicted
+++ resolved
@@ -141,15 +141,6 @@
         writeln!(&mut out, "INCLUDEPATH += {}", path.display())?;
     }
 
-<<<<<<< HEAD
-    writeln!(&mut f)?;
-
-    if deny_warnings {
-        writeln!(&mut f, "QMAKE_CXXFLAGS += \"-Werror\"")?;
-    }
-
-    Ok(())
-=======
     writeln!(&mut out)?;
 
     if deny_warnings {
@@ -157,7 +148,6 @@
     }
 
     write_if_different(dest, &out)
->>>>>>> bf62fbb7
 }
 
 fn write_postbuild_conf_pri(
@@ -214,42 +204,6 @@
     Ok(())
 }
 
-<<<<<<< HEAD
-// returned vec size guaranteed >= 1
-fn get_args_lossy(command: &mut Command) -> Vec<String> {
-    let mut args = vec![command.get_program().to_string_lossy().into_owned()];
-
-    for s in command.get_args() {
-        args.push(s.to_string_lossy().into_owned());
-    }
-
-    args
-}
-
-// convert Result<Output> to Result<ExitStatus>, separating stdout
-fn take_stdout(result: io::Result<Output>) -> (io::Result<ExitStatus>, Vec<u8>) {
-    match result {
-        Ok(output) => (Ok(output.status), output.stdout),
-        Err(e) => (Err(e), Vec::new()),
-    }
-}
-
-fn check_command_result(
-    program: &str,
-    result: io::Result<ExitStatus>,
-) -> Result<(), Box<dyn Error>> {
-    let status = match result {
-        Ok(status) => status,
-        Err(e) => return Err(format!("{} failed: {}", program, e).into()),
-    };
-
-    if !status.success() {
-        return Err(format!("{} failed, {}", program, status).into());
-    }
-
-    Ok(())
-}
-
 fn check_command(command: &mut Command) -> Result<(), Box<dyn Error>> {
     let args = get_args_lossy(command);
 
@@ -288,46 +242,6 @@
 
     check_version("qt", version.clone(), 5, 12)?;
 
-=======
-fn check_command(command: &mut Command) -> Result<(), Box<dyn Error>> {
-    let args = get_args_lossy(command);
-
-    println!("{}", args.join(" "));
-
-    check_command_result(&args[0], command.status())
-}
-
-fn check_command_capture_stdout(command: &mut Command) -> Result<Vec<u8>, Box<dyn Error>> {
-    let args = get_args_lossy(command);
-
-    println!("{}", args.join(" "));
-
-    // don't capture stderr
-    let command = command.stderr(Stdio::inherit());
-
-    let (result, output) = take_stdout(command.output());
-    check_command_result(&args[0], result)?;
-
-    Ok(output)
-}
-
-fn check_qmake(qmake_path: &Path) -> Result<LibVersion, Box<dyn Error>> {
-    let version: LibVersion = {
-        let output =
-            check_command_capture_stdout(Command::new(qmake_path).args(["-query", "QT_VERSION"]))?;
-
-        let s = String::from_utf8(output)?;
-        let s = s.trim();
-
-        match s.parse() {
-            Ok(v) => v,
-            Err(_) => return Err(format!("unexpected qt version string: [{}]", s).into()),
-        }
-    };
-
-    check_version("qt", version.clone(), 5, 12)?;
-
->>>>>>> bf62fbb7
     Ok(version)
 }
 
@@ -348,19 +262,11 @@
 
 fn find_qmake() -> Result<(PathBuf, LibVersion), Box<dyn Error>> {
     let mut errors = Vec::new();
-<<<<<<< HEAD
 
     // check for a usable qmake in PATH
 
     let names = &["qmake", "qmake6", "qmake5"];
 
-=======
-
-    // check for a usable qmake in PATH
-
-    let names = &["qmake", "qmake6", "qmake5"];
-
->>>>>>> bf62fbb7
     for name in names {
         if let Some(p) = find_in_path(name) {
             match check_qmake(&p) {
@@ -375,7 +281,6 @@
     }
 
     // check pkg-config
-<<<<<<< HEAD
 
     let pkg = "Qt5Core";
 
@@ -383,15 +288,6 @@
         Ok(host_bins) if !host_bins.is_empty() => {
             let host_bins = PathBuf::from(host_bins);
 
-=======
-
-    let pkg = "Qt5Core";
-
-    match pkg_config::get_variable(pkg, "host_bins") {
-        Ok(host_bins) if !host_bins.is_empty() => {
-            let host_bins = PathBuf::from(host_bins);
-
->>>>>>> bf62fbb7
             match fs::canonicalize(host_bins.join("qmake")) {
                 Ok(p) => match check_qmake(&p) {
                     Ok(version) => return Ok((p, version)),
@@ -455,7 +351,6 @@
     )
     .into())
 }
-<<<<<<< HEAD
 
 fn find_boost_include_dir() -> Result<PathBuf, Box<dyn Error>> {
     let paths = ["/usr/local/include", "/usr/include"];
@@ -472,24 +367,6 @@
         let file = File::open(&full_path)?;
         let reader = io::BufReader::new(file);
 
-=======
-
-fn find_boost_include_dir() -> Result<PathBuf, Box<dyn Error>> {
-    let paths = ["/usr/local/include", "/usr/include"];
-    let version_filename = "boost/version.hpp";
-
-    for path in paths {
-        let path = PathBuf::from(path);
-        let full_path = path.join(version_filename);
-
-        if !full_path.exists() {
-            continue;
-        }
-
-        let file = File::open(&full_path)?;
-        let reader = io::BufReader::new(file);
-
->>>>>>> bf62fbb7
         let mut version_line = None;
 
         for line in reader.lines() {
@@ -538,8 +415,6 @@
 }
 
 fn main() -> Result<(), Box<dyn Error>> {
-<<<<<<< HEAD
-=======
     let crate_dir = env::var("CARGO_MANIFEST_DIR").unwrap();
 
     cbindgen::generate(crate_dir).map_or_else(
@@ -552,7 +427,6 @@
         },
     );
 
->>>>>>> bf62fbb7
     let (qmake_path, qt_version) = get_qmake()?;
 
     let qt_install_libs = {
@@ -644,21 +518,13 @@
     check_command(Command::new(&qmake_path).args([
         OsStr::new("-o"),
         out_dir.join("Makefile").as_os_str(),
-<<<<<<< HEAD
-        cpp_src_dir.join("cpp.pro").as_os_str(),
-=======
         cpp_pro.as_os_str(),
->>>>>>> bf62fbb7
     ]))?;
 
     check_command(Command::new(&qmake_path).args([
         OsStr::new("-o"),
         out_dir.join("Makefile.test").as_os_str(),
-<<<<<<< HEAD
-        cpp_tests_src_dir.join("tests.pro").as_os_str(),
-=======
         cpp_tests_pro.as_os_str(),
->>>>>>> bf62fbb7
     ]))?;
 
     check_command(
