--- conflicted
+++ resolved
@@ -31,12 +31,8 @@
 log = "0.4"
 miniz_oxide = "0.6"
 mio = { version = "1", features = ["os-poll", "os-ext", "net"] }
-<<<<<<< HEAD
 notify = "7"
-openssl = "=0.10.70"
-=======
 openssl = "=0.10.72"
->>>>>>> aa86268b
 paste = "1.0"
 rustls = "0.21"
 rustls-native-certs = "0.6"
