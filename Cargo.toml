[package]
name = "pushpin"
<<<<<<< HEAD
version = "1.39.0-dev"
=======
version = "1.40.0-dev"
>>>>>>> bf62fbb7
authors = ["Justin Karneges <jkarneges@fastly.com>"]
description = "Reverse proxy for realtime web services"
repository = "https://github.com/fastly/pushpin"
readme = "README.md"
license = "Apache-2.0"
edition = "2018"
default-run = "pushpin"

[profile.dev]
panic = "abort"

[profile.release]
panic = "abort"

[lib]
crate-type = ["rlib", "staticlib"]

[dependencies]
arrayvec = "0.7"
base64 = "0.13"
clap = { version = "=4.2.1", features = ["cargo", "string", "wrap_help", "derive"] }
config = "0.13.3"
httparse = "1.7"
ipnet = "2"
jsonwebtoken = "8"
libc = "0.2"
log = "0.4"
miniz_oxide = "0.6"
mio = { version = "1", features = ["os-poll", "os-ext", "net"] }
openssl = "0.10"
paste = "1.0"
rustls = "0.21"
rustls-native-certs = "0.6"
serde = { version = "1.0", features = ["derive"] }
serde_json = "1.0"
sha1 = "0.10"
signal-hook = "0.3"
slab = "0.4"
socket2 = "0.4"
thiserror = "1.0"
time = { version = "=0.3.18", features = ["formatting", "local-offset", "macros"] }
url = "2.3"
zmq = "0.9"

[dev-dependencies]
criterion = "0.5"
env_logger = { version = "0.9", default-features = false }
test-log = "0.2"

[build-dependencies]
pkg-config = "0.3"
time = { version = "=0.3.18", features = ["formatting", "local-offset", "macros"] }
cbindgen = "0.26"

[[bench]]
name = "server"
harness = false

[[bench]]
name = "client"
harness = false

[[bin]]
name = "pushpin-connmgr"
test = false
bench = false

[[bin]]
name = "m2adapter"
test = false
bench = false

[[bin]]
name = "pushpin-proxy"
test = false
bench = false

[[bin]]
name = "pushpin-handler"
test = false
bench = false

[[bin]]
name = "pushpin"
test = false
bench = false

[[bin]]
name = "pushpin-publish"
test = false
bench = false<|MERGE_RESOLUTION|>--- conflicted
+++ resolved
@@ -1,10 +1,6 @@
 [package]
 name = "pushpin"
-<<<<<<< HEAD
-version = "1.39.0-dev"
-=======
 version = "1.40.0-dev"
->>>>>>> bf62fbb7
 authors = ["Justin Karneges <jkarneges@fastly.com>"]
 description = "Reverse proxy for realtime web services"
 repository = "https://github.com/fastly/pushpin"
